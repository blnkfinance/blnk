/*
Copyright 2024 Blnk Finance Authors.

Licensed under the Apache License, Version 2.0 (the "License");
you may not use this file except in compliance with the License.
You may obtain a copy of the License at

    http://www.apache.org/licenses/LICENSE-2.0

Unless required by applicable law or agreed to in writing, software
distributed under the License is distributed on an "AS IS" BASIS,
WITHOUT WARRANTIES OR CONDITIONS OF ANY KIND, either express or implied.
See the License for the specific language governing permissions and
limitations under the License.
*/

package blnk

import (
	"context"
	"encoding/json"
	"fmt"
	"math/big"
	"regexp"
	"sort"
	"strings"
	"sync"
	"testing"
	"time"

	"github.com/hibiken/asynq"
	"github.com/jerry-enebeli/blnk/config"
	"github.com/jerry-enebeli/blnk/database"
	redis_db "github.com/jerry-enebeli/blnk/internal/redis-db"
	"github.com/jerry-enebeli/blnk/model"

	"github.com/brianvoe/gofakeit/v6"

	"github.com/DATA-DOG/go-sqlmock"

	"github.com/stretchr/testify/assert"
	"github.com/stretchr/testify/require"
)

// pollForTransactionStatus polls for a transaction until it reaches the expected status or a timeout occurs.
func pollForTransactionStatus(ctx context.Context, ds database.IDataSource, transactionRef string, expectedStatus string, pollInterval time.Duration, timeoutDuration time.Duration) (*model.Transaction, error) {
	timeoutCtx, cancel := context.WithTimeout(ctx, timeoutDuration)
	defer cancel()

	ticker := time.NewTicker(pollInterval)
	defer ticker.Stop()

	for {
		select {
		case <-timeoutCtx.Done():
			return nil, fmt.Errorf("timed out waiting for transaction ref %s to reach status %s: %w", transactionRef, expectedStatus, timeoutCtx.Err())
		case <-ticker.C:
			txn, err := ds.GetTransactionByRef(timeoutCtx, transactionRef) // Use timeoutCtx for the DB call as well
			if err != nil {
				// If the error is that the transaction is not found, we should continue polling.
				// For other errors, the outer timeout will eventually catch persistent issues.
				continue
			}
			// If err is nil, txn is a valid model.Transaction struct.
			if txn.Status == expectedStatus {
				return &txn, nil // Return a pointer to the transaction
			}
		}
	}
}

func TestRecordTransaction(t *testing.T) {
	cnf := &config.Configuration{
		Redis: config.RedisConfig{
			Dns: "localhost:6379",
		},
		Queue: config.QueueConfig{
			WebhookQueue:     "webhook_queue",
			TransactionQueue: "transaction_queue",
			IndexQueue:       "index_queue",
			NumberOfQueues:   1,
		},
		Server: config.ServerConfig{SecretKey: "some-secret"},
		AccountNumberGeneration: config.AccountNumberGenerationConfig{
			HttpService: config.AccountGenerationHttpService{
				Url: "http://example.com/generateAccount",
			},
		},
	}

	config.ConfigStore.Store(cnf)
	datasource, mock, err := newTestDataSource()
	assert.NoError(t, err)

	// Important: Set ExpectationsWereMet to ensure execution occurs in order of appearance
	mock.MatchExpectationsInOrder(false)

	d, err := NewBlnk(datasource)
	assert.NoError(t, err)

	// Use fixed UUIDs for better predictability
	source := "source-balance-id-123"
	destination := "destination-balance-id-456"
	reference := "transaction-reference-789"

	txn := &model.Transaction{
		Reference:      reference,
		Source:         source,
		Destination:    destination,
		Rate:           1,
		Amount:         10,
		AllowOverdraft: false,
		Precision:      100,
		Currency:       "NGN",
	}

	// First, check if transaction exists
	mock.ExpectQuery(regexp.QuoteMeta(`
        SELECT EXISTS(SELECT 1 FROM blnk.transactions WHERE reference = $1)
    `)).WithArgs(txn.Reference).WillReturnRows(sqlmock.NewRows([]string{"exists"}).AddRow(false))

	// Set up source balance response
	sourceBalanceRows := sqlmock.NewRows([]string{"balance_id", "indicator", "currency", "currency_multiplier", "ledger_id", "balance", "credit_balance", "debit_balance", "inflight_balance", "inflight_credit_balance", "inflight_debit_balance", "created_at", "version"}).
		AddRow(source, "NGN", "", 1, "ledger-id-source", int64(10000), int64(10000), 0, 0, 0, 0, time.Now(), 0)

	// Set up destination balance response
	destinationBalanceRows := sqlmock.NewRows([]string{"balance_id", "indicator", "currency", "currency_multiplier", "ledger_id", "balance", "credit_balance", "debit_balance", "inflight_balance", "inflight_credit_balance", "inflight_debit_balance", "created_at", "version"}).
		AddRow(destination, "", "NGN", 1, "ledger-id-destination", 0, 0, 0, 0, 0, 0, time.Now(), 0)

	balanceQuery := `SELECT balance_id, indicator, currency, currency_multiplier, ledger_id, balance, credit_balance, debit_balance, inflight_balance, inflight_credit_balance, inflight_debit_balance, created_at, version FROM blnk.balances WHERE balance_id = \$1`
	balanceQueryPattern := regexp.MustCompile(`\s+`).ReplaceAllString(balanceQuery, `\s*`)

	// Expect balance queries with the source/destination IDs (order can vary)
	mock.ExpectQuery(balanceQueryPattern).WithArgs(source).WillReturnRows(sourceBalanceRows)
	mock.ExpectQuery(balanceQueryPattern).WithArgs(destination).WillReturnRows(destinationBalanceRows)

	// Start transaction
	mock.ExpectBegin()

	// Update source and destination balances (order doesn't matter since MatchExpectationsInOrder is false)
	mock.ExpectExec(regexp.QuoteMeta(`
	  UPDATE blnk.balances
	  SET balance = $2, credit_balance = $3, debit_balance = $4, inflight_balance = $5, inflight_credit_balance = $6, inflight_debit_balance = $7, currency = $8, currency_multiplier = $9, ledger_id = $10, created_at = $11, version = version + 1
	  WHERE balance_id = $1 AND version = $12
	`)).WithArgs(
		source,           // balance_id
		sqlmock.AnyArg(), // balance
		sqlmock.AnyArg(), // credit_balance
		sqlmock.AnyArg(), // debit_balance
		sqlmock.AnyArg(), // inflight_balance
		sqlmock.AnyArg(), // inflight_credit_balance
		sqlmock.AnyArg(), // inflight_debit_balance
		sqlmock.AnyArg(), // currency
		sqlmock.AnyArg(), // currency_multiplier
		sqlmock.AnyArg(), // ledger_id
		sqlmock.AnyArg(), // created_at
		sqlmock.AnyArg(), // version
	).WillReturnResult(sqlmock.NewResult(1, 1))

	mock.ExpectExec(regexp.QuoteMeta(`
	  UPDATE blnk.balances
	  SET balance = $2, credit_balance = $3, debit_balance = $4, inflight_balance = $5, inflight_credit_balance = $6, inflight_debit_balance = $7, currency = $8, currency_multiplier = $9, ledger_id = $10, created_at = $11, version = version + 1
	  WHERE balance_id = $1 AND version = $12
	`)).WithArgs(
		destination,      // balance_id
		sqlmock.AnyArg(), // balance
		sqlmock.AnyArg(), // credit_balance
		sqlmock.AnyArg(), // debit_balance
		sqlmock.AnyArg(), // inflight_balance
		sqlmock.AnyArg(), // inflight_credit_balance
		sqlmock.AnyArg(), // inflight_debit_balance
		sqlmock.AnyArg(), // currency
		sqlmock.AnyArg(), // currency_multiplier
		sqlmock.AnyArg(), // ledger_id
		sqlmock.AnyArg(), // created_at
		sqlmock.AnyArg(), // version
	).WillReturnResult(sqlmock.NewResult(1, 1))

	// Commit transaction
	mock.ExpectCommit()

	// Add expectations for balance monitor queries (can happen in any order)
	mock.ExpectQuery(regexp.QuoteMeta(`
    SELECT monitor_id, balance_id, field, operator, value, description, call_back_url, created_at, precision, precise_value
    FROM blnk.balance_monitors WHERE balance_id = $1
`)).WithArgs(source).WillReturnRows(sqlmock.NewRows([]string{"monitor_id", "balance_id", "field", "operator", "value", "description", "call_back_url", "created_at", "precision", "precise_value"}))

	mock.ExpectQuery(regexp.QuoteMeta(`
    SELECT monitor_id, balance_id, field, operator, value, description, call_back_url, created_at, precision, precise_value
    FROM blnk.balance_monitors WHERE balance_id = $1
`)).WithArgs(destination).WillReturnRows(sqlmock.NewRows([]string{"monitor_id", "balance_id", "field", "operator", "value", "description", "call_back_url", "created_at", "precision", "precise_value"}))

	// Expect transaction insertion (placed last, but can happen in any order due to MatchExpectationsInOrder=false)
	expectedSQL := `INSERT INTO blnk.transactions(transaction_id, parent_transaction, source, reference, amount, precise_amount, precision, rate, currency, destination, description, status, created_at, meta_data, scheduled_for, hash, effective_date) VALUES ($1, $2, $3, $4, $5, $6, $7, $8, $9, $10, $11, $12, $13, $14, $15, $16, $17)`
	mock.ExpectExec(regexp.QuoteMeta(expectedSQL)).WithArgs(
		sqlmock.AnyArg(), // transaction_id
		sqlmock.AnyArg(), // parent_transaction
		source,           // source
		reference,        // reference
		txn.AmountString, // amount
		"1000",           // precise amount
		txn.Precision,    // precision
		float64(1),       // rate
		txn.Currency,     // currency
		destination,      // destination
		sqlmock.AnyArg(), // description
		sqlmock.AnyArg(), // status
		sqlmock.AnyArg(), // created_at
		sqlmock.AnyArg(), // meta_data
		sqlmock.AnyArg(), // scheduled_for
		sqlmock.AnyArg(), // hash
		sqlmock.AnyArg(), // effective_date
	).WillReturnResult(sqlmock.NewResult(1, 1))

	// Execute the function being tested
	result, err := d.RecordTransaction(context.Background(), txn)

	// Assert no errors
	assert.NoError(t, err)

	// Check if all expectations were met
	if err := mock.ExpectationsWereMet(); err != nil {
		t.Errorf("there were unfulfilled expectations: %s", err)
	}

	// Optionally check the result if needed
	assert.NotNil(t, result)
}

func TestRecordTransactionWithRate(t *testing.T) {
	cnf := &config.Configuration{
		Redis: config.RedisConfig{
			Dns: "localhost:6379",
		},
		Queue: config.QueueConfig{
			WebhookQueue:     "webhook_queue",
			TransactionQueue: "transaction_queue",
			NumberOfQueues:   1,
		},
		Server: config.ServerConfig{SecretKey: "some-secret"},
		AccountNumberGeneration: config.AccountNumberGenerationConfig{
			HttpService: config.AccountGenerationHttpService{
				Url: "http://example.com/generateAccount",
			},
		},
	}

	config.ConfigStore.Store(cnf)
	datasource, mock, err := newTestDataSource()
	assert.NoError(t, err)

	// Important: Set ExpectationsWereMet to ensure execution occurs in order of appearance
	mock.MatchExpectationsInOrder(false)

	d, err := NewBlnk(datasource)
	assert.NoError(t, err)

	// Use fixed UUIDs for better predictability
	source := "source-balance-id-123"
	destination := "destination-balance-id-456"
	reference := "transaction-reference-789"

	txn := &model.Transaction{
		Reference:      reference,
		Source:         source,
		Destination:    destination,
		Amount:         1000000,
		Rate:           1300,
		AllowOverdraft: true,
		Precision:      100,
		Currency:       "NGN",
	}

	// First, check if transaction exists
	mock.ExpectQuery(regexp.QuoteMeta(`
        SELECT EXISTS(SELECT 1 FROM blnk.transactions WHERE reference = $1)
    `)).WithArgs(txn.Reference).WillReturnRows(sqlmock.NewRows([]string{"exists"}).AddRow(false))

	// Set up source balance response - Note this is USD
	sourceBalanceRows := sqlmock.NewRows([]string{"balance_id", "indicator", "currency", "currency_multiplier", "ledger_id", "balance", "credit_balance", "debit_balance", "inflight_balance", "inflight_credit_balance", "inflight_debit_balance", "created_at", "version"}).
		AddRow(source, "", "USD", 1, "ledger-id-source", 0, 0, 0, 0, 0, 0, time.Now(), 0)

	// Set up destination balance response - This is NGN
	destinationBalanceRows := sqlmock.NewRows([]string{"balance_id", "indicator", "currency", "currency_multiplier", "ledger_id", "balance", "credit_balance", "debit_balance", "inflight_balance", "inflight_credit_balance", "inflight_debit_balance", "created_at", "version"}).
		AddRow(destination, "", "NGN", 1, "ledger-id-destination", 0, 0, 0, 0, 0, 0, time.Now(), 0)

	balanceQuery := `SELECT balance_id, indicator, currency, currency_multiplier, ledger_id, balance, credit_balance, debit_balance, inflight_balance, inflight_credit_balance, inflight_debit_balance, created_at, version FROM blnk.balances WHERE balance_id = \$1`
	balanceQueryPattern := regexp.MustCompile(`\s+`).ReplaceAllString(balanceQuery, `\s*`)

	// Expect balance queries with the source/destination IDs (order can vary)
	mock.ExpectQuery(balanceQueryPattern).WithArgs(source).WillReturnRows(sourceBalanceRows)
	mock.ExpectQuery(balanceQueryPattern).WithArgs(destination).WillReturnRows(destinationBalanceRows)

	// Start transaction
	mock.ExpectBegin()

	// Update source balance
	mock.ExpectExec(regexp.QuoteMeta(`
        UPDATE blnk.balances
        SET balance = $2, credit_balance = $3, debit_balance = $4, inflight_balance = $5, inflight_credit_balance = $6, inflight_debit_balance = $7, currency = $8, currency_multiplier = $9, ledger_id = $10, created_at = $11, version = version + 1
        WHERE balance_id = $1 AND version = $12
    `)).WithArgs(
		source,                          // $1
		big.NewInt(-100000000).String(), // $2
		big.NewInt(0).String(),          // $3
		big.NewInt(100000000).String(),  // $4
		big.NewInt(0).String(),          // $5
		big.NewInt(0).String(),          // $6
		big.NewInt(0).String(),          // $7
		"USD",                           // $8
		float64(1),                      // $9
		"ledger-id-source",              // $10
		sqlmock.AnyArg(),                // $11
		0,                               // $12
	).WillReturnResult(sqlmock.NewResult(1, 1))

	// Update destination balance
	mock.ExpectExec(regexp.QuoteMeta(`
        UPDATE blnk.balances
        SET balance = $2, credit_balance = $3, debit_balance = $4, inflight_balance = $5, inflight_credit_balance = $6, inflight_debit_balance = $7, currency = $8, currency_multiplier = $9, ledger_id = $10, created_at = $11, version = version + 1
        WHERE balance_id = $1 AND version = $12
    `)).WithArgs(
		destination,                       // $1
		big.NewInt(130000000000).String(), // $2
		big.NewInt(130000000000).String(), // $3
		big.NewInt(0).String(),            // $4
		big.NewInt(0).String(),            // $5
		big.NewInt(0).String(),            // $6
		big.NewInt(0).String(),            // $7
		"NGN",                             // $8
		float64(1),                        // $9
		"ledger-id-destination",           // $10
		sqlmock.AnyArg(),                  // $11
		0,                                 // $12
	).WillReturnResult(sqlmock.NewResult(1, 1))

	// Commit transaction
	mock.ExpectCommit()

	// Add expectations for balance monitor queries (can happen in any order)
	mock.ExpectQuery(regexp.QuoteMeta(`
    SELECT monitor_id, balance_id, field, operator, value, description, call_back_url, created_at, precision, precise_value
    FROM blnk.balance_monitors WHERE balance_id = $1
`)).WithArgs(source).WillReturnRows(sqlmock.NewRows([]string{"monitor_id", "balance_id", "field", "operator", "value", "description", "call_back_url", "created_at", "precision", "precise_value"}))

	// Add a second monitor query for destination if needed (based on your implementation)
	mock.ExpectQuery(regexp.QuoteMeta(`
    SELECT monitor_id, balance_id, field, operator, value, description, call_back_url, created_at, precision, precise_value
    FROM blnk.balance_monitors WHERE balance_id = $1
`)).WithArgs(destination).WillReturnRows(sqlmock.NewRows([]string{"monitor_id", "balance_id", "field", "operator", "value", "description", "call_back_url", "created_at", "precision", "precise_value"}))

	// Expect transaction insertion
	expectedSQL := `INSERT INTO blnk.transactions(transaction_id, parent_transaction, source, reference, amount, precise_amount, precision, rate, currency, destination, description, status, created_at, meta_data, scheduled_for, hash, effective_date) VALUES ($1, $2, $3, $4, $5, $6, $7, $8, $9, $10, $11, $12, $13, $14, $15, $16, $17)`
	mock.ExpectExec(regexp.QuoteMeta(expectedSQL)).WithArgs(
		sqlmock.AnyArg(), // transaction_id
		sqlmock.AnyArg(), // parent_transaction
		source,           // source
		reference,        // reference
		txn.AmountString, // amount
		"100000000",      // precise amount
		txn.Precision,    // precision
		float64(1300),    // rate
		txn.Currency,     // currency
		destination,      // destination
		sqlmock.AnyArg(), // description
		sqlmock.AnyArg(), // status
		sqlmock.AnyArg(), // created_at
		sqlmock.AnyArg(), // meta_data
		sqlmock.AnyArg(), // scheduled_for
		sqlmock.AnyArg(), // hash
		sqlmock.AnyArg(), // effective_date
	).WillReturnResult(sqlmock.NewResult(1, 1))

	// Execute the function being tested
	_, err = d.RecordTransaction(context.Background(), txn)

	// Assert no errors
	assert.NoError(t, err)

	// Check if all expectations were met
	if err := mock.ExpectationsWereMet(); err != nil {
		t.Errorf("there were unfulfilled expectations: %s", err)
	}
}
func TestVoidInflightTransaction_Negative(t *testing.T) {
	datasource, mock, err := newTestDataSource()
	assert.NoError(t, err)

	d, err := NewBlnk(datasource)
	assert.NoError(t, err)

	source := gofakeit.UUID()
	destination := gofakeit.UUID()
	metaDataJSON, _ := json.Marshal(map[string]interface{}{"key": "value"})
	t.Run("Transaction not in INFLIGHT status", func(t *testing.T) {
		transactionID := gofakeit.UUID()

		mock.ExpectQuery(regexp.QuoteMeta(`SELECT transaction_id, source, reference, amount, precise_amount, precision, currency, destination, description, status, created_at, meta_data FROM blnk.transactions WHERE transaction_id = $1`)).
			WithArgs(transactionID).
			WillReturnRows(sqlmock.NewRows([]string{"transaction_id", "source", "reference", "amount", "precise_amount", "precision", "currency", "destination", "description", "status", "created_at", "meta_data"}).
				AddRow(transactionID, source, gofakeit.UUID(), 100.0, 10000, 100, "USD", destination, gofakeit.UUID(), "APPLIED", time.Now(), metaDataJSON))

		_, err := d.VoidInflightTransaction(context.Background(), transactionID)
		assert.Error(t, err)
		assert.Contains(t, err.Error(), "transaction is not in inflight status")
	})

	t.Run("Transaction already voided", func(t *testing.T) {
		transactionID := gofakeit.UUID()

		mock.ExpectQuery(regexp.QuoteMeta(`SELECT transaction_id, source, reference, amount, precise_amount, precision, currency, destination, description, status, created_at, meta_data FROM blnk.transactions WHERE transaction_id = $1`)).
			WithArgs(transactionID).
			WillReturnRows(sqlmock.NewRows([]string{"transaction_id", "source", "reference", "amount", "precise_amount", "precision", "currency", "destination", "description", "status", "created_at", "meta_data"}).
				AddRow(transactionID, source, gofakeit.UUID(), 100.0, 10000, 100, "USD", destination, gofakeit.UUID(), "INFLIGHT", time.Now(), metaDataJSON))

		// Mock IsParentTransactionVoid
		mock.ExpectQuery(regexp.QuoteMeta(`SELECT EXISTS ( SELECT 1 FROM blnk.transactions WHERE parent_transaction = $1 AND status = 'VOID' )`)).
			WithArgs(transactionID).
			WillReturnRows(sqlmock.NewRows([]string{"exists"}).AddRow(true))

		_, err := d.VoidInflightTransaction(context.Background(), transactionID)
		assert.Error(t, err)
		assert.Contains(t, err.Error(), "transaction has already been voided")
	})

	// Verify all expectations were met
	if err := mock.ExpectationsWereMet(); err != nil {
		t.Errorf("there were unfulfilled expectations: %s", err)
	}
}

func TestQueueTransactionFlow(t *testing.T) {
	// Skip in short mode as this is a long-running test
	if testing.Short() {
		t.Skip("Skipping queue flow test in short mode")
	}

	// Initialize test context
	ctx := context.Background()

	// Setup real test configuration
	cnf := &config.Configuration{
		Redis: config.RedisConfig{
			Dns: "localhost:6379",
		},
		DataSource: config.DataSourceConfig{
			Dns: "postgres://postgres:password@localhost:5432/blnk?sslmode=disable",
		},
		Queue: config.QueueConfig{
			WebhookQueue:     "webhook_queue_test",
			IndexQueue:       "index_queue_test",
			TransactionQueue: "transaction_queue_test",
			NumberOfQueues:   1,
		},
		Server: config.ServerConfig{
			SecretKey: "test-secret",
		},
		Transaction: config.TransactionConfig{
			BatchSize:        100,
			MaxQueueSize:     1000,
			LockDuration:     time.Second * 30,
			IndexQueuePrefix: "test_index",
		},
	}
	config.ConfigStore.Store(cnf)

	// Create real datasource for integration test
	ds, err := database.NewDataSource(cnf)
	require.NoError(t, err, "Failed to create datasource")

	// Create real Blnk instance
	blnk, err := NewBlnk(ds)
	require.NoError(t, err, "Failed to create Blnk instance")

	txnRef := "txn_" + model.GenerateUUIDWithSuffix("test")

	// Create source balance
	sourceBalance := &model.Balance{
		Currency: "USD",
		LedgerID: "general_ledger_id",
	}

	// Create destination balance
	destBalance := &model.Balance{
		Currency: "USD",
		LedgerID: "general_ledger_id",
	}

	// Create balances in database
	source, err := ds.CreateBalance(*sourceBalance)
	require.NoError(t, err, "Failed to create source balance")

	dest, err := ds.CreateBalance(*destBalance)
	require.NoError(t, err, "Failed to create destination balance")

	sourceID := source.BalanceID
	destID := dest.BalanceID

	// Create transaction
	txn := &model.Transaction{
		Reference:      txnRef,
		Source:         sourceID,
		Destination:    destID,
		Amount:         500, // $5.00
		Currency:       "USD",
		AllowOverdraft: true,
		Precision:      100,
		MetaData:       map[string]interface{}{"test": true},
	}

	// Queue the transaction
	queuedTxn, err := blnk.QueueTransaction(ctx, txn)
	require.NoError(t, err, "Failed to queue transaction")

	// Verify initial transaction state
	require.Equal(t, StatusQueued, queuedTxn.Status, "Initial transaction should be QUEUED")

	// Store the original transaction ID
	originalTxnID := queuedTxn.TransactionID

	queueCopy := createQueueCopy(queuedTxn, queuedTxn.Reference)
	_, err = blnk.RecordTransaction(ctx, queueCopy)
	assert.NoError(t, err)

	ref := fmt.Sprintf("%s_%s", txnRef, "q")
	// Verify the processed transaction
	appliedTxn, err := ds.GetTransactionByRef(ctx, ref)
	require.NoError(t, err, "Failed to get processed transactions")
	require.NotEmpty(t, appliedTxn, "Should have processed transactions")

	// Verify the applied transaction
	require.NotNil(t, appliedTxn, "Should have an APPLIED transaction")
	require.Equal(t, originalTxnID, appliedTxn.ParentTransaction, "Applied transaction should reference original transaction")
	require.Equal(t, txn.Amount, appliedTxn.Amount, "Amount should match")

	// Verify final balance states
	updatedSource, err := ds.GetBalanceByIDLite(sourceID)
	require.NoError(t, err, "Failed to get updated source balance")

	updatedDest, err := ds.GetBalanceByIDLite(destID)
	require.NoError(t, err, "Failed to get updated destination balance")

	fmt.Println("Updated Source Balance: ", updatedSource.Balance)
	fmt.Println("Updated Destination Balance: ", updatedDest.Balance)

	require.Equal(t, 0, updatedSource.Balance.Cmp(updatedSource.Balance),
		"Source balance should be reduced by transaction amount")
	require.Equal(t, 0, updatedDest.Balance.Cmp(updatedDest.Balance),
		"Destination balance should be increased by transaction amount")

}

func TestQueueTransactionFlowWithSkipQueue(t *testing.T) {
	// Skip in short mode
	if testing.Short() {
		t.Skip("Skipping queue flow test in short mode")
	}

	ctx := context.Background()
	cnf := &config.Configuration{
		Redis: config.RedisConfig{
			Dns: "localhost:6379",
		},
		DataSource: config.DataSourceConfig{
			Dns: "postgres://postgres:password@localhost:5432/blnk?sslmode=disable",
		},
		Queue: config.QueueConfig{
			WebhookQueue:     "webhook_queue_test",
			IndexQueue:       "index_queue_test",
			TransactionQueue: "transaction_queue_test",
			NumberOfQueues:   1,
		},
		Server: config.ServerConfig{
			SecretKey: "test-secret",
		},
		Transaction: config.TransactionConfig{
			BatchSize:        100,
			MaxQueueSize:     1000,
			LockDuration:     time.Second * 30,
			IndexQueuePrefix: "test_index",
		},
	}
	config.ConfigStore.Store(cnf)

	ds, err := database.NewDataSource(cnf)
	require.NoError(t, err, "Failed to create datasource")

	blnk, err := NewBlnk(ds)
	require.NoError(t, err, "Failed to create Blnk instance")

	txnRef := "txn_" + model.GenerateUUIDWithSuffix("test")

	// Create test balances
	sourceBalance := &model.Balance{
		Currency: "USD",
		LedgerID: "general_ledger_id",
	}
	destBalance := &model.Balance{
		Currency: "USD",
		LedgerID: "general_ledger_id",
	}

	source, err := ds.CreateBalance(*sourceBalance)
	require.NoError(t, err, "Failed to create source balance")

	dest, err := ds.CreateBalance(*destBalance)
	require.NoError(t, err, "Failed to create destination balance")

	// Create transaction with skip_queue set to true
	txn := &model.Transaction{
		Reference:      txnRef,
		Source:         source.BalanceID,
		Destination:    dest.BalanceID,
		Amount:         500,
		Currency:       "USD",
		AllowOverdraft: true,
		Precision:      100,
		MetaData:       map[string]interface{}{"test": true},
		SkipQueue:      true, // Enable skip queue
	}

	// Queue the transaction
	queuedTxn, err := blnk.QueueTransaction(ctx, txn)
	require.NoError(t, err, "Failed to queue transaction")

	// Verify that the transaction was processed immediately
	require.Equal(t, StatusApplied, queuedTxn.Status, "Transaction should be APPLIED immediately when skip_queue is true")

	// Verify balances were updated immediately
	updatedSource, err := ds.GetBalanceByIDLite(source.BalanceID)
	require.NoError(t, err, "Failed to get updated source balance")

	updatedDest, err := ds.GetBalanceByIDLite(dest.BalanceID)
	require.NoError(t, err, "Failed to get updated destination balance")

	// Calculate expected balance changes
	expectedDebit := big.NewInt(int64(-500) * 100) // Amount * precision
	expectedCredit := big.NewInt(int64(500) * 100)

	// Verify balance changes
	require.Equal(t, 0, updatedSource.Balance.Cmp(expectedDebit),
		"Source balance should be immediately reduced by transaction amount")
	require.Equal(t, 0, updatedDest.Balance.Cmp(expectedCredit),
		"Destination balance should be immediately increased by transaction amount")

	// Verify no queued entry exists
	queuedEntry, err := ds.GetTransactionByRef(ctx, txnRef)
	require.NoError(t, err, "Failed to get queued transaction entry")
	require.Equal(t, StatusApplied, queuedEntry.Status, "Should have an APPLIED transaction entry")
}

func TestInflightTransactionFlowWithSkipQueue(t *testing.T) {
	// Skip in short mode
	if testing.Short() {
		t.Skip("Skipping queue flow test in short mode")
	}

	ctx := context.Background()
	cnf := &config.Configuration{
		Redis: config.RedisConfig{
			Dns: "localhost:6379",
		},
		DataSource: config.DataSourceConfig{
			Dns: "postgres://postgres:password@localhost:5432/blnk?sslmode=disable",
		},
		Queue: config.QueueConfig{
			WebhookQueue:     "webhook_queue_test",
			IndexQueue:       "index_queue_test",
			TransactionQueue: "transaction_queue_test",
			NumberOfQueues:   1,
		},
		Server: config.ServerConfig{
			SecretKey: "test-secret",
		},
		Transaction: config.TransactionConfig{
			BatchSize:        100,
			MaxQueueSize:     1000,
			LockDuration:     time.Second * 30,
			IndexQueuePrefix: "test_index",
		},
	}
	config.ConfigStore.Store(cnf)

	ds, err := database.NewDataSource(cnf)
	require.NoError(t, err, "Failed to create datasource")

	blnk, err := NewBlnk(ds)
	require.NoError(t, err, "Failed to create Blnk instance")

	txnRef := "txn_" + model.GenerateUUIDWithSuffix("test")

	// Create test balances
	sourceBalance := &model.Balance{
		Currency: "USD",
		LedgerID: "general_ledger_id",
	}
	destBalance := &model.Balance{
		Currency: "USD",
		LedgerID: "general_ledger_id",
	}

	source, err := ds.CreateBalance(*sourceBalance)
	require.NoError(t, err, "Failed to create source balance")

	dest, err := ds.CreateBalance(*destBalance)
	require.NoError(t, err, "Failed to create destination balance")

	// Create transaction with skip_queue set to true
	txn := &model.Transaction{
		Reference:      txnRef,
		Source:         source.BalanceID,
		Destination:    dest.BalanceID,
		Amount:         500,
		Inflight:       true,
		Currency:       "USD",
		AllowOverdraft: true,
		Precision:      100,
		MetaData:       map[string]interface{}{"test": true},
		SkipQueue:      true, // Enable skip queue
	}

	// Queue the transaction
	queuedTxn, err := blnk.QueueTransaction(ctx, txn)
	require.NoError(t, err, "Failed to queue transaction")

	// Verify that the transaction was processed immediately
	require.Equal(t, StatusInflight, queuedTxn.Status, "Transaction should be INFLIGHT immediately when skip_queue is true")

	// Verify balances were updated immediately
	updatedSource, err := ds.GetBalanceByIDLite(source.BalanceID)
	require.NoError(t, err, "Failed to get updated source balance")

	updatedDest, err := ds.GetBalanceByIDLite(dest.BalanceID)
	require.NoError(t, err, "Failed to get updated destination balance")

	// Calculate expected balance changes
	expectedDebit := big.NewInt(int64(-500) * 100) // Amount * precision
	expectedCredit := big.NewInt(int64(500) * 100)

	// Verify balance changes
	require.Equal(t, 0, updatedSource.InflightBalance.Cmp(expectedDebit),
		"Source balance should be immediately reduced by transaction amount")
	require.Equal(t, 0, updatedDest.InflightBalance.Cmp(expectedCredit),
		"Destination balance should be immediately increased by transaction amount")

	// Verify no queued entry exists
	queuedEntry, err := ds.GetTransactionByRef(ctx, txnRef)
	require.NoError(t, err, "Failed to get queued transaction entry")
	require.Equal(t, StatusInflight, queuedEntry.Status, "Should have an INFLIGHT transaction entry")
}

func TestInflightTransactionFlowWithSkipQueueThenCommit(t *testing.T) {
	// Skip in short mode
	if testing.Short() {
		t.Skip("Skipping queue flow test in short mode")
	}

	ctx := context.Background()
	cnf := &config.Configuration{
		Redis: config.RedisConfig{
			Dns: "localhost:6379",
		},
		DataSource: config.DataSourceConfig{
			Dns: "postgres://postgres:password@localhost:5432/blnk?sslmode=disable",
		},
		Queue: config.QueueConfig{
			WebhookQueue:     "webhook_queue_test",
			IndexQueue:       "index_queue_test",
			TransactionQueue: "transaction_queue_test",
			NumberOfQueues:   1,
		},
		Server: config.ServerConfig{
			SecretKey: "test-secret",
		},
		Transaction: config.TransactionConfig{
			BatchSize:        100,
			MaxQueueSize:     1000,
			LockDuration:     time.Second * 30,
			IndexQueuePrefix: "test_index",
		},
	}
	config.ConfigStore.Store(cnf)

	ds, err := database.NewDataSource(cnf)
	require.NoError(t, err, "Failed to create datasource")

	blnk, err := NewBlnk(ds)
	require.NoError(t, err, "Failed to create Blnk instance")

	txnRef := "txn_" + model.GenerateUUIDWithSuffix("test")

	// Create test balances
	sourceBalance := &model.Balance{
		Currency: "USD",
		LedgerID: "general_ledger_id",
	}
	destBalance := &model.Balance{
		Currency: "USD",
		LedgerID: "general_ledger_id",
	}

	source, err := ds.CreateBalance(*sourceBalance)
	require.NoError(t, err, "Failed to create source balance")

	dest, err := ds.CreateBalance(*destBalance)
	require.NoError(t, err, "Failed to create destination balance")

	// Create transaction with skip_queue set to true
	txn := &model.Transaction{
		Reference:      txnRef,
		Source:         source.BalanceID,
		Destination:    dest.BalanceID,
		Amount:         500,
		Inflight:       true,
		Currency:       "USD",
		AllowOverdraft: true,
		Precision:      100,
		MetaData:       map[string]interface{}{"test": true},
		SkipQueue:      true, // Enable skip queue
	}

	// Queue the transaction
	queuedTxn, err := blnk.QueueTransaction(ctx, txn)
	require.NoError(t, err, "Failed to queue transaction")

	// Verify that the transaction was processed immediately
	require.Equal(t, StatusInflight, queuedTxn.Status, "Transaction should be INFLIGHT immediately when skip_queue is true")

	// Verify balances were updated immediately
	updatedSource, err := ds.GetBalanceByIDLite(source.BalanceID)
	require.NoError(t, err, "Failed to get updated source balance")

	updatedDest, err := ds.GetBalanceByIDLite(dest.BalanceID)
	require.NoError(t, err, "Failed to get updated destination balance")

	// Calculate expected balance changes
	expectedDebit := big.NewInt(int64(-500) * 100) // Amount * precision
	expectedCredit := big.NewInt(int64(500) * 100)

	// Verify balance changes
	require.Equal(t, 0, updatedSource.InflightBalance.Cmp(expectedDebit),
		"Source balance should be immediately reduced by transaction amount")
	require.Equal(t, 0, updatedDest.InflightBalance.Cmp(expectedCredit),
		"Destination balance should be immediately increased by transaction amount")

	// Verify no queued entry exists
	queuedEntry, err := ds.GetTransactionByRef(ctx, txnRef)
	require.NoError(t, err, "Failed to get queued transaction entry")
	require.Equal(t, StatusInflight, queuedEntry.Status, "Should have an INFLIGHT transaction entry")

	// Commit the transaction
	_, err = blnk.CommitInflightTransaction(ctx, txn.TransactionID, big.NewInt(0))
	require.NoError(t, err, "Failed to commit transaction")

	// Verify balances were updated immediately
	updatedSourceAfterCommit, err := ds.GetBalanceByIDLite(source.BalanceID)
	require.NoError(t, err, "Failed to get updated source balance")

	updatedDestAfterCommit, err := ds.GetBalanceByIDLite(dest.BalanceID)
	require.NoError(t, err, "Failed to get updated destination balance")

	// Verify balance changes
	require.Equal(t, 0, updatedSourceAfterCommit.Balance.Cmp(expectedDebit),
		"Source balance should be immediately reduced by transaction amount")
	require.Equal(t, 0, updatedDestAfterCommit.Balance.Cmp(expectedCredit),
		"Destination balance should be immediately increased by transaction amount")

}

func TestInflightTransactionFlowWithSkipQueueThenPartialCommit(t *testing.T) {
	// Skip in short mode
	if testing.Short() {
		t.Skip("Skipping queue flow test in short mode")
	}

	ctx := context.Background()
	cnf := &config.Configuration{
		Redis: config.RedisConfig{
			Dns: "localhost:6379",
		},
		DataSource: config.DataSourceConfig{
			Dns: "postgres://postgres:password@localhost:5432/blnk?sslmode=disable",
		},
		Queue: config.QueueConfig{
			WebhookQueue:     "webhook_queue_test",
			IndexQueue:       "index_queue_test",
			TransactionQueue: "transaction_queue_test",
			NumberOfQueues:   1,
		},
		Server: config.ServerConfig{
			SecretKey: "test-secret",
		},
		Transaction: config.TransactionConfig{
			BatchSize:        100,
			MaxQueueSize:     1000,
			LockDuration:     time.Second * 30,
			IndexQueuePrefix: "test_index",
		},
	}
	config.ConfigStore.Store(cnf)

	ds, err := database.NewDataSource(cnf)
	require.NoError(t, err, "Failed to create datasource")

	blnk, err := NewBlnk(ds)
	require.NoError(t, err, "Failed to create Blnk instance")

	txnRef := "txn_" + model.GenerateUUIDWithSuffix("test")

	// Create test balances
	sourceBalance := &model.Balance{
		Currency: "USD",
		LedgerID: "general_ledger_id",
	}
	destBalance := &model.Balance{
		Currency: "USD",
		LedgerID: "general_ledger_id",
	}

	source, err := ds.CreateBalance(*sourceBalance)
	require.NoError(t, err, "Failed to create source balance")

	dest, err := ds.CreateBalance(*destBalance)
	require.NoError(t, err, "Failed to create destination balance")

	// Create transaction with skip_queue set to true
	originalAmount := 500.0
	txn := &model.Transaction{
		Reference:      txnRef,
		Source:         source.BalanceID,
		Destination:    dest.BalanceID,
		Amount:         originalAmount,
		Inflight:       true,
		Currency:       "USD",
		AllowOverdraft: true,
		Precision:      100,
		MetaData:       map[string]interface{}{"test": true},
		SkipQueue:      true, // Enable skip queue
	}

	// Queue the transaction
	queuedTxn, err := blnk.QueueTransaction(ctx, txn)
	require.NoError(t, err, "Failed to queue transaction")

	// Verify that the transaction was processed immediately
	require.Equal(t, StatusInflight, queuedTxn.Status, "Transaction should be INFLIGHT immediately when skip_queue is true")

	// Verify balances were updated immediately
	updatedSource, err := ds.GetBalanceByIDLite(source.BalanceID)
	require.NoError(t, err, "Failed to get updated source balance")

	updatedDest, err := ds.GetBalanceByIDLite(dest.BalanceID)
	require.NoError(t, err, "Failed to get updated destination balance")

	// Calculate expected balance changes for the full amount
	expectedFullDebit := big.NewInt(int64(-originalAmount) * 100) // Amount * precision
	expectedFullCredit := big.NewInt(int64(originalAmount) * 100)

	// Verify balance changes
	require.Equal(t, 0, updatedSource.InflightBalance.Cmp(expectedFullDebit),
		"Source balance should be immediately reduced by transaction amount")
	require.Equal(t, 0, updatedDest.InflightBalance.Cmp(expectedFullCredit),
		"Destination balance should be immediately increased by transaction amount")

	// Verify inflight entry exists
	inflightEntry, err := ds.GetTransactionByRef(ctx, txnRef)
	require.NoError(t, err, "Failed to get inflight transaction entry")
	require.Equal(t, StatusInflight, inflightEntry.Status, "Should have an INFLIGHT transaction entry")

	// Partially commit the transaction (commit half of the original amount)
	partialAmount := originalAmount / 2 // 250.0
	partialPreciseAmount := new(big.Int).SetInt64(int64(partialAmount * txn.Precision))
	partialCommitTxn, err := blnk.CommitInflightTransaction(ctx, inflightEntry.TransactionID, partialPreciseAmount)
	require.NoError(t, err, "Failed to partially commit transaction")
	require.Equal(t, StatusApplied, partialCommitTxn.Status, "Partial commit transaction should have APPLIED status")
	require.Equal(t, partialAmount, partialCommitTxn.Amount, "Partial commit amount should match specified amount")

	// Verify balances were updated after partial commit
	updatedSourceAfterPartialCommit, err := ds.GetBalanceByIDLite(source.BalanceID)
	require.NoError(t, err, "Failed to get updated source balance")

	updatedDestAfterPartialCommit, err := ds.GetBalanceByIDLite(dest.BalanceID)
	require.NoError(t, err, "Failed to get updated destination balance")

	// Calculate expected balance changes for the partial commit
	expectedPartialDebit := big.NewInt(int64(-partialAmount) * 100) // PartialAmount * precision
	expectedPartialCredit := big.NewInt(int64(partialAmount) * 100)

	// Inflight balance should be reduced by the committed amount
	expectedRemainingInflightDebit := big.NewInt(0).Sub(expectedFullDebit, expectedPartialDebit)
	expectedRemainingInflightCredit := big.NewInt(0).Sub(expectedFullCredit, expectedPartialCredit)

	// Verify balance changes
	require.Equal(t, 0, updatedSourceAfterPartialCommit.Balance.Cmp(expectedPartialDebit),
		"Source balance should reflect the partial commit amount")
	require.Equal(t, 0, updatedDestAfterPartialCommit.Balance.Cmp(expectedPartialCredit),
		"Destination balance should reflect the partial commit amount")

	require.Equal(t, 0, updatedSourceAfterPartialCommit.InflightBalance.Cmp(expectedRemainingInflightDebit),
		"Source inflight balance should be reduced by the committed amount")
	require.Equal(t, 0, updatedDestAfterPartialCommit.InflightBalance.Cmp(expectedRemainingInflightCredit),
		"Destination inflight balance should be reduced by the committed amount")

	// Commit the remaining amount (should succeed)
	remainingCommitTxn, err := blnk.CommitInflightTransaction(ctx, inflightEntry.TransactionID, big.NewInt(0)) // 0 means commit remaining amount
	require.NoError(t, err, "Failed to commit remaining transaction amount")
	require.Equal(t, StatusApplied, remainingCommitTxn.Status, "Remaining commit transaction should have APPLIED status")

	// Verify the remaining commit amount
	remainingAmount := originalAmount - partialAmount
	require.InDelta(t, remainingAmount, remainingCommitTxn.Amount, 0.01, "Remaining commit amount should match expected remaining amount")

	// Verify final balances
	updatedSourceAfterFullCommit, err := ds.GetBalanceByIDLite(source.BalanceID)
	require.NoError(t, err, "Failed to get final source balance")

	updatedDestAfterFullCommit, err := ds.GetBalanceByIDLite(dest.BalanceID)
	require.NoError(t, err, "Failed to get final destination balance")

	// Verify final balance changes
	require.Equal(t, 0, updatedSourceAfterFullCommit.Balance.Cmp(expectedFullDebit),
		"Source balance should ultimately reflect the full amount")
	require.Equal(t, 0, updatedDestAfterFullCommit.Balance.Cmp(expectedFullCredit),
		"Destination balance should ultimately reflect the full amount")

	require.Equal(t, 0, updatedSourceAfterFullCommit.InflightBalance.Cmp(big.NewInt(0)),
		"Source inflight balance should be zero after full commit")
	require.Equal(t, 0, updatedDestAfterFullCommit.InflightBalance.Cmp(big.NewInt(0)),
		"Destination inflight balance should be zero after full commit")

	// Attempt another commit (should fail)
	_, err = blnk.CommitInflightTransaction(ctx, inflightEntry.TransactionID, big.NewInt(0))
	require.Error(t, err, "Committing a fully committed transaction should fail")
	require.Contains(t, err.Error(), "cannot commit. Transaction already committed",
		"Error message should indicate transaction is already committed")

	// Verify commit history
	commitHistory, err := ds.GetTransactionsByParent(ctx, inflightEntry.TransactionID, 2, 0)
	require.NoError(t, err, "Failed to get commit history")
	require.Equal(t, 2, len(commitHistory), "Should have exactly two commit transactions")

	// Just verify both transactions have the correct parent and status
	for i := range commitHistory {
		require.Equal(t, StatusApplied, commitHistory[i].Status,
			"Commit transaction should have APPLIED status")
		require.Equal(t, inflightEntry.TransactionID, commitHistory[i].ParentTransaction,
			"Commit should reference original transaction")
	}

	// Verify the total committed amount equals the original amount
	// Sort transactions by created time to identify first and second commit
	sort.Slice(commitHistory, func(i, j int) bool {
		return commitHistory[i].CreatedAt.Before(commitHistory[j].CreatedAt)
	})

	firstCommit := commitHistory[0]
	secondCommit := commitHistory[1]

	// Verify both commits exist
	require.NotNil(t, firstCommit, "Should have found the first commit transaction")
	require.NotNil(t, secondCommit, "Should have found the second commit transaction")

	// The sum of both commit amounts should equal the original amount
	totalCommittedAmount := firstCommit.Amount + secondCommit.Amount
	require.InDelta(t, originalAmount, totalCommittedAmount, 0.01,
		"Total committed amount should equal original amount")
}

func TestInflightTransactionFlowWithSkipQueueThenPartialCommitThenVoid(t *testing.T) {
	// Skip in short mode
	if testing.Short() {
		t.Skip("Skipping queue flow test in short mode")
	}

	ctx := context.Background()
	cnf := &config.Configuration{
		Redis: config.RedisConfig{
			Dns: "localhost:6379",
		},
		DataSource: config.DataSourceConfig{
			Dns: "postgres://postgres:password@localhost:5432/blnk?sslmode=disable",
		},
		Queue: config.QueueConfig{
			WebhookQueue:     "webhook_queue_test",
			IndexQueue:       "index_queue_test",
			TransactionQueue: "transaction_queue_test",
			NumberOfQueues:   1,
		},
		Server: config.ServerConfig{
			SecretKey: "test-secret",
		},
		Transaction: config.TransactionConfig{
			BatchSize:        100,
			MaxQueueSize:     1000,
			LockDuration:     time.Second * 30,
			IndexQueuePrefix: "test_index",
		},
	}
	config.ConfigStore.Store(cnf)

	ds, err := database.NewDataSource(cnf)
	require.NoError(t, err, "Failed to create datasource")

	blnk, err := NewBlnk(ds)
	require.NoError(t, err, "Failed to create Blnk instance")

	txnRef := "txn_" + model.GenerateUUIDWithSuffix("test")

	// Create test balances
	sourceBalance := &model.Balance{
		Currency: "USD",
		LedgerID: "general_ledger_id",
	}
	destBalance := &model.Balance{
		Currency: "USD",
		LedgerID: "general_ledger_id",
	}

	source, err := ds.CreateBalance(*sourceBalance)
	require.NoError(t, err, "Failed to create source balance")

	dest, err := ds.CreateBalance(*destBalance)
	require.NoError(t, err, "Failed to create destination balance")

	// Create transaction with skip_queue set to true
	originalAmount := 500.0
	txn := &model.Transaction{
		Reference:      txnRef,
		Source:         source.BalanceID,
		Destination:    dest.BalanceID,
		Amount:         originalAmount,
		Inflight:       true,
		Currency:       "USD",
		AllowOverdraft: true,
		Precision:      100,
		MetaData:       map[string]interface{}{"test": true},
		SkipQueue:      true, // Enable skip queue
	}

	// Queue the transaction
	queuedTxn, err := blnk.QueueTransaction(ctx, txn)
	require.NoError(t, err, "Failed to queue transaction")

	// Verify that the transaction was processed immediately
	require.Equal(t, StatusInflight, queuedTxn.Status, "Transaction should be INFLIGHT immediately when skip_queue is true")

	// Verify balances were updated immediately
	updatedSource, err := ds.GetBalanceByIDLite(source.BalanceID)
	require.NoError(t, err, "Failed to get updated source balance")

	updatedDest, err := ds.GetBalanceByIDLite(dest.BalanceID)
	require.NoError(t, err, "Failed to get updated destination balance")

	// Calculate expected balance changes for the full amount
	expectedFullDebit := big.NewInt(int64(-originalAmount) * 100) // Amount * precision
	expectedFullCredit := big.NewInt(int64(originalAmount) * 100)

	// Verify balance changes
	require.Equal(t, 0, updatedSource.InflightBalance.Cmp(expectedFullDebit),
		"Source balance should be immediately reduced by transaction amount")
	require.Equal(t, 0, updatedDest.InflightBalance.Cmp(expectedFullCredit),
		"Destination balance should be immediately increased by transaction amount")

	// Verify inflight entry exists
	inflightEntry, err := ds.GetTransactionByRef(ctx, txnRef)
	require.NoError(t, err, "Failed to get inflight transaction entry")
	require.Equal(t, StatusInflight, inflightEntry.Status, "Should have an INFLIGHT transaction entry")

	// Partially commit the transaction (commit half of the original amount)
	partialAmount := originalAmount / 2 // 250.0
	partialPreciseAmount := new(big.Int).SetInt64(int64(partialAmount * txn.Precision))
	partialCommitTxn, err := blnk.CommitInflightTransaction(ctx, inflightEntry.TransactionID, partialPreciseAmount)
	require.NoError(t, err, "Failed to partially commit transaction")
	require.Equal(t, StatusApplied, partialCommitTxn.Status, "Partial commit transaction should have APPLIED status")
	require.Equal(t, partialAmount, partialCommitTxn.Amount, "Partial commit amount should match specified amount")

	// Verify balances were updated after partial commit
	updatedSourceAfterPartialCommit, err := ds.GetBalanceByIDLite(source.BalanceID)
	require.NoError(t, err, "Failed to get updated source balance")

	updatedDestAfterPartialCommit, err := ds.GetBalanceByIDLite(dest.BalanceID)
	require.NoError(t, err, "Failed to get updated destination balance")

	// Calculate expected balance changes for the partial commit
	expectedPartialDebit := big.NewInt(int64(-partialAmount) * 100) // PartialAmount * precision
	expectedPartialCredit := big.NewInt(int64(partialAmount) * 100)

	// Inflight balance should be reduced by the committed amount
	expectedRemainingInflightDebit := big.NewInt(0).Sub(expectedFullDebit, expectedPartialDebit)
	expectedRemainingInflightCredit := big.NewInt(0).Sub(expectedFullCredit, expectedPartialCredit)

	// Verify balance changes
	require.Equal(t, 0, updatedSourceAfterPartialCommit.Balance.Cmp(expectedPartialDebit),
		"Source balance should reflect the partial commit amount")
	require.Equal(t, 0, updatedDestAfterPartialCommit.Balance.Cmp(expectedPartialCredit),
		"Destination balance should reflect the partial commit amount")

	require.Equal(t, 0, updatedSourceAfterPartialCommit.InflightBalance.Cmp(expectedRemainingInflightDebit),
		"Source inflight balance should be reduced by the committed amount")
	require.Equal(t, 0, updatedDestAfterPartialCommit.InflightBalance.Cmp(expectedRemainingInflightCredit),
		"Destination inflight balance should be reduced by the committed amount")

	// Void the remaining amount
	voidTxn, err := blnk.VoidInflightTransaction(ctx, inflightEntry.TransactionID)
	require.NoError(t, err, "Failed to void remaining transaction amount")
	require.Equal(t, StatusVoid, voidTxn.Status, "Void transaction should have VOID status")

	// Verify balances after void
	updatedSourceAfterVoid, err := ds.GetBalanceByIDLite(source.BalanceID)
	require.NoError(t, err, "Failed to get source balance after void")

	updatedDestAfterVoid, err := ds.GetBalanceByIDLite(dest.BalanceID)
	require.NoError(t, err, "Failed to get destination balance after void")

	// Verify that permanent balances remain at the partially committed amount
	require.Equal(t, 0, updatedSourceAfterVoid.Balance.Cmp(expectedPartialDebit),
		"Source balance should still reflect the partial commit amount after void")
	require.Equal(t, 0, updatedDestAfterVoid.Balance.Cmp(expectedPartialCredit),
		"Destination balance should still reflect the partial commit amount after void")

	// Verify that inflight balances are now zero after void
	require.Equal(t, 0, updatedSourceAfterVoid.InflightBalance.Cmp(big.NewInt(0)),
		"Source inflight balance should be zero after void")
	require.Equal(t, 0, updatedDestAfterVoid.InflightBalance.Cmp(big.NewInt(0)),
		"Destination inflight balance should be zero after void")

	// Attempt another commit (should fail)
	_, err = blnk.CommitInflightTransaction(ctx, inflightEntry.TransactionID, big.NewInt(0))
	require.Error(t, err, "Committing a voided transaction should fail")
	require.Contains(t, err.Error(), "transaction has already been voided",
		"Error message should indicate transaction is already voided")

	// Attempt another void (should fail)
	_, err = blnk.VoidInflightTransaction(ctx, inflightEntry.TransactionID)
	require.Error(t, err, "Voiding an already voided transaction should fail")
	require.Contains(t, err.Error(), "transaction has already been voided",
		"Error message should indicate transaction is already voided")

	// Verify transaction history
	txnHistory, err := ds.GetTransactionsByParent(ctx, inflightEntry.TransactionID, 10, 0)
	require.NoError(t, err, "Failed to get transaction history")
	require.Equal(t, 2, len(txnHistory), "Should have exactly two transactions: one commit and one void")

	// Check that we have one APPLIED transaction and one VOID transaction
	hasApplied := false
	hasVoid := false

	for _, historyTxn := range txnHistory {
		if historyTxn.Status == StatusApplied {
			hasApplied = true
			require.Equal(t, partialAmount, historyTxn.Amount, "Applied transaction should have partial amount")
		} else if historyTxn.Status == StatusVoid {
			hasVoid = true
			remainingAmount := originalAmount - partialAmount
			require.InDelta(t, remainingAmount, historyTxn.Amount, 0.01,
				"Void transaction should have remaining amount")
		}
	}

	require.True(t, hasApplied, "Transaction history should include an APPLIED transaction")
	require.True(t, hasVoid, "Transaction history should include a VOID transaction")
}

func TestTwoInflightTransactionsCommitOneVoidCommitted(t *testing.T) {
	// Skip in short mode
	if testing.Short() {
		t.Skip("Skipping queue flow test in short mode")
	}

	ctx := context.Background()
	cnf := &config.Configuration{
		Redis: config.RedisConfig{
			Dns: "localhost:6379",
		},
		DataSource: config.DataSourceConfig{
			Dns: "postgres://postgres:password@localhost:5432/blnk?sslmode=disable",
		},
		Queue: config.QueueConfig{
			WebhookQueue:     "webhook_queue_test",
			IndexQueue:       "index_queue_test",
			TransactionQueue: "transaction_queue_test",
			NumberOfQueues:   1,
		},
		Server: config.ServerConfig{
			SecretKey: "test-secret",
		},
		Transaction: config.TransactionConfig{
			BatchSize:        100,
			MaxQueueSize:     1000,
			LockDuration:     time.Second * 30,
			IndexQueuePrefix: "test_index",
		},
	}
	config.ConfigStore.Store(cnf)

	ds, err := database.NewDataSource(cnf)
	require.NoError(t, err, "Failed to create datasource")

	blnk, err := NewBlnk(ds)
	require.NoError(t, err, "Failed to create Blnk instance")

	// Create test balances
	sourceBalance := &model.Balance{
		Currency: "USD",
		LedgerID: "general_ledger_id",
	}
	destBalance := &model.Balance{
		Currency: "USD",
		LedgerID: "general_ledger_id",
	}

	source, err := ds.CreateBalance(*sourceBalance)
	require.NoError(t, err, "Failed to create source balance")

	dest, err := ds.CreateBalance(*destBalance)
	require.NoError(t, err, "Failed to create destination balance")

	// Create first inflight transaction with HIGHER amount
	txnRef1 := "txn_" + model.GenerateUUIDWithSuffix("test1")
	amount1 := 800.0 // Higher amount
	txn1 := &model.Transaction{
		Reference:      txnRef1,
		Source:         source.BalanceID,
		Destination:    dest.BalanceID,
		Amount:         amount1,
		Inflight:       true,
		Currency:       "USD",
		AllowOverdraft: true,
		Precision:      100,
		MetaData:       map[string]interface{}{"test": "transaction1_higher"},
		SkipQueue:      true,
	}

	// Create second inflight transaction with LOWER amount
	txnRef2 := "txn_" + model.GenerateUUIDWithSuffix("test2")
	amount2 := 300.0 // Lower amount
	txn2 := &model.Transaction{
		Reference:      txnRef2,
		Source:         source.BalanceID,
		Destination:    dest.BalanceID,
		Amount:         amount2,
		Inflight:       true,
		Currency:       "USD",
		AllowOverdraft: true,
		Precision:      100,
		MetaData:       map[string]interface{}{"test": "transaction2_lower"},
		SkipQueue:      true,
	}

	// Queue both transactions
	queuedTxn1, err := blnk.QueueTransaction(ctx, txn1)
	require.NoError(t, err, "Failed to queue first (higher) transaction")
	require.Equal(t, StatusInflight, queuedTxn1.Status, "First transaction should be INFLIGHT")

	queuedTxn2, err := blnk.QueueTransaction(ctx, txn2)
	require.NoError(t, err, "Failed to queue second (lower) transaction")
	require.Equal(t, StatusInflight, queuedTxn2.Status, "Second transaction should be INFLIGHT")

	// Get the inflight entries
	inflightEntry1, err := ds.GetTransactionByRef(ctx, txnRef1)
	require.NoError(t, err, "Failed to get first inflight transaction")
	require.Equal(t, StatusInflight, inflightEntry1.Status, "First transaction should be INFLIGHT")

	inflightEntry2, err := ds.GetTransactionByRef(ctx, txnRef2)
	require.NoError(t, err, "Failed to get second inflight transaction")
	require.Equal(t, StatusInflight, inflightEntry2.Status, "Second transaction should be INFLIGHT")

	// Check balances after both inflight transactions
	afterInflightSource, err := ds.GetBalanceByIDLite(source.BalanceID)
	require.NoError(t, err, "Failed to get source balance")

	afterInflightDest, err := ds.GetBalanceByIDLite(dest.BalanceID)
	require.NoError(t, err, "Failed to get destination balance")

	// Calculate expected inflight balances (both transactions are inflight)
	totalInflightAmount := amount1 + amount2
	expectedInflightDebit := big.NewInt(int64(-totalInflightAmount) * 100)
	expectedInflightCredit := big.NewInt(int64(totalInflightAmount) * 100)

	// Verify inflight balances
	require.Equal(t, 0, afterInflightSource.InflightBalance.Cmp(expectedInflightDebit),
		"Source inflight balance should reflect both transactions")
	require.Equal(t, 0, afterInflightDest.InflightBalance.Cmp(expectedInflightCredit),
		"Destination inflight balance should reflect both transactions")

	// Commit the second transaction (lower amount)
	amount2Precise := new(big.Int).SetInt64(int64(amount2 * txn2.Precision))
	commitTxn, err := blnk.CommitInflightTransaction(ctx, inflightEntry2.TransactionID, amount2Precise)
	require.NoError(t, err, "Failed to commit second transaction")
	require.Equal(t, StatusApplied, commitTxn.Status, "Second transaction should have APPLIED status")

	// Check balances after committing second transaction
	afterCommitSource, err := ds.GetBalanceByIDLite(source.BalanceID)
	require.NoError(t, err, "Failed to get source balance after commit")

	afterCommitDest, err := ds.GetBalanceByIDLite(dest.BalanceID)
	require.NoError(t, err, "Failed to get destination balance after commit")

	// Calculate expected balances
	// Permanent balance should reflect only the committed transaction
	expectedCommittedDebit := big.NewInt(int64(-amount2) * 100)
	expectedCommittedCredit := big.NewInt(int64(amount2) * 100)

	// Inflight balance should reflect only the first transaction
	expectedRemainingInflightDebit := big.NewInt(int64(-amount1) * 100)
	expectedRemainingInflightCredit := big.NewInt(int64(amount1) * 100)

	// Verify permanent balances
	require.Equal(t, 0, afterCommitSource.Balance.Cmp(expectedCommittedDebit),
		"Source permanent balance should reflect only the committed transaction")
	require.Equal(t, 0, afterCommitDest.Balance.Cmp(expectedCommittedCredit),
		"Destination permanent balance should reflect only the committed transaction")

	// Verify inflight balances
	require.Equal(t, 0, afterCommitSource.InflightBalance.Cmp(expectedRemainingInflightDebit),
		"Source inflight balance should reflect only the first transaction")
	require.Equal(t, 0, afterCommitDest.InflightBalance.Cmp(expectedRemainingInflightCredit),
		"Destination inflight balance should reflect only the first transaction")

	// Save the balances for later comparison
	balanceBeforeVoidAttemptSource := afterCommitSource
	balanceBeforeVoidAttemptDest := afterCommitDest

	// Attempt to void the already committed transaction (should fail)
	_, err = blnk.VoidInflightTransaction(ctx, inflightEntry2.TransactionID)
	require.Error(t, err, "Voiding an already committed transaction should fail")
	require.Contains(t, err.Error(), "Transaction already committed",
		"Error message should indicate transaction is already committed")

	// Check balances again to ensure they weren't affected by the failed void attempt
	afterVoidAttemptSource, err := ds.GetBalanceByIDLite(source.BalanceID)
	require.NoError(t, err, "Failed to get source balance after void attempt")

	afterVoidAttemptDest, err := ds.GetBalanceByIDLite(dest.BalanceID)
	require.NoError(t, err, "Failed to get destination balance after void attempt")

	// Verify permanent balances remain unchanged
	require.Equal(t, 0, balanceBeforeVoidAttemptSource.Balance.Cmp(afterVoidAttemptSource.Balance),
		"Source permanent balance should be unchanged after failed void attempt")
	require.Equal(t, 0, balanceBeforeVoidAttemptDest.Balance.Cmp(afterVoidAttemptDest.Balance),
		"Destination permanent balance should be unchanged after failed void attempt")

	// Verify inflight balances remain unchanged
	require.Equal(t, 0, balanceBeforeVoidAttemptSource.InflightBalance.Cmp(afterVoidAttemptSource.InflightBalance),
		"Source inflight balance should be unchanged after failed void attempt")
	require.Equal(t, 0, balanceBeforeVoidAttemptDest.InflightBalance.Cmp(afterVoidAttemptDest.InflightBalance),
		"Destination inflight balance should be unchanged after failed void attempt")

	// Verify we can still void the first transaction (still inflight)
	voidTxn, err := blnk.VoidInflightTransaction(ctx, inflightEntry1.TransactionID)
	require.NoError(t, err, "Failed to void first transaction")
	require.Equal(t, StatusVoid, voidTxn.Status, "First transaction should have VOID status")

	// Check balances after voiding first transaction
	afterVoidFirstSource, err := ds.GetBalanceByIDLite(source.BalanceID)
	require.NoError(t, err, "Failed to get source balance after voiding first transaction")

	afterVoidFirstDest, err := ds.GetBalanceByIDLite(dest.BalanceID)
	require.NoError(t, err, "Failed to get destination balance after voiding first transaction")

	// Permanent balances should still reflect only the second committed transaction
	require.Equal(t, 0, afterVoidFirstSource.Balance.Cmp(expectedCommittedDebit),
		"Source permanent balance should still reflect only the second committed transaction")
	require.Equal(t, 0, afterVoidFirstDest.Balance.Cmp(expectedCommittedCredit),
		"Destination permanent balance should still reflect only the second committed transaction")

	// Inflight balances should now be zero
	require.Equal(t, 0, afterVoidFirstSource.InflightBalance.Cmp(big.NewInt(0)),
		"Source inflight balance should be zero after voiding first transaction")
	require.Equal(t, 0, afterVoidFirstDest.InflightBalance.Cmp(big.NewInt(0)),
		"Destination inflight balance should be zero after voiding first transaction")

	// Verify transaction history for both transactions
	txnHistory1, err := ds.GetTransactionsByParent(ctx, inflightEntry1.TransactionID, 10, 0)
	require.NoError(t, err, "Failed to get first transaction history")
	require.Equal(t, 1, len(txnHistory1), "Should have exactly one transaction for the first parent: the void")
	require.Equal(t, StatusVoid, txnHistory1[0].Status, "First transaction history should include a VOID transaction")

	txnHistory2, err := ds.GetTransactionsByParent(ctx, inflightEntry2.TransactionID, 10, 0)
	require.NoError(t, err, "Failed to get second transaction history")
	require.Equal(t, 1, len(txnHistory2), "Should have exactly one transaction for the second parent: the commit")
	require.Equal(t, StatusApplied, txnHistory2[0].Status, "Second transaction history should include an APPLIED transaction")
}

func TestInflightTransactionWithOvercommitValidation(t *testing.T) {
	// Skip in short mode
	if testing.Short() {
		t.Skip("Skipping queue flow test in short mode")
	}

	ctx := context.Background()
	cnf := &config.Configuration{
		Redis: config.RedisConfig{
			Dns: "localhost:6379",
		},
		DataSource: config.DataSourceConfig{
			Dns: "postgres://postgres:password@localhost:5432/blnk?sslmode=disable",
		},
		Queue: config.QueueConfig{
			WebhookQueue:     "webhook_queue_test",
			IndexQueue:       "index_queue_test",
			TransactionQueue: "transaction_queue_test",
			NumberOfQueues:   1,
		},
		Server: config.ServerConfig{
			SecretKey: "test-secret",
		},
		Transaction: config.TransactionConfig{
			BatchSize:        100,
			MaxQueueSize:     1000,
			LockDuration:     time.Second * 30,
			IndexQueuePrefix: "test_index",
		},
	}
	config.ConfigStore.Store(cnf)

	ds, err := database.NewDataSource(cnf)
	require.NoError(t, err, "Failed to create datasource")

	blnk, err := NewBlnk(ds)
	require.NoError(t, err, "Failed to create Blnk instance")

	// Create source and destination balances
	sourceBalance := &model.Balance{
		Currency: "USD",
		LedgerID: "general_ledger_id",
	}
	destBalance := &model.Balance{
		Currency: "USD",
		LedgerID: "general_ledger_id",
	}

	source, err := ds.CreateBalance(*sourceBalance)
	require.NoError(t, err, "Failed to create source balance")

	dest, err := ds.CreateBalance(*destBalance)
	require.NoError(t, err, "Failed to create destination balance")

	// Create an initial transaction to transfer from source to destination
	initialBalance := 1000.0
	depositTxnRef := "transfer_" + model.GenerateUUIDWithSuffix("test")
	depositTxn := &model.Transaction{
		Reference:      depositTxnRef,
		Source:         source.BalanceID,
		Destination:    dest.BalanceID,
		Amount:         initialBalance,
		Currency:       "USD",
		Precision:      100,
		AllowOverdraft: true,
		MetaData:       map[string]interface{}{"test": "initial_transfer"},
		SkipQueue:      true,
	}

	// Process the initial transaction
	depositResult, err := blnk.QueueTransaction(ctx, depositTxn)
	require.NoError(t, err, "Failed to process initial transaction")
	require.Equal(t, StatusApplied, depositResult.Status, "Initial transaction should be APPLIED")

	// Verify balances after initial transfer
	sourceAfterTransfer, err := ds.GetBalanceByIDLite(source.BalanceID)
	require.NoError(t, err, "Failed to get source balance after transfer")

	destAfterTransfer, err := ds.GetBalanceByIDLite(dest.BalanceID)
	require.NoError(t, err, "Failed to get destination balance after transfer")

	// Source should be -1000, destination should be 1000
	expectedSourceBalance := big.NewInt(int64(-initialBalance * 100))
	expectedDestBalance := big.NewInt(int64(initialBalance * 100))

	require.Equal(t, 0, sourceAfterTransfer.Balance.Cmp(expectedSourceBalance),
		"Source balance should be -1000 after initial transfer")
	require.Equal(t, 0, destAfterTransfer.Balance.Cmp(expectedDestBalance),
		"Destination balance should be 1000 after initial transfer")

	// Step 1: Create an inflight transaction
	inflightAmount := 100.0
	txnRef := "txn_" + model.GenerateUUIDWithSuffix("test")
	txn := &model.Transaction{
		Reference:      txnRef,
		Source:         source.BalanceID,
		Destination:    dest.BalanceID,
		Amount:         inflightAmount,
		Inflight:       true,
		Currency:       "USD",
		AllowOverdraft: true,
		Precision:      100,
		MetaData:       map[string]interface{}{"test": "overcommit_test"},
		SkipQueue:      true,
	}

	// Queue the transaction
	queuedTxn, err := blnk.QueueTransaction(ctx, txn)
	require.NoError(t, err, "Failed to queue transaction")
	require.Equal(t, StatusInflight, queuedTxn.Status, "Transaction should be INFLIGHT")

	// Verify inflight balance is updated correctly
	afterInflightSource, err := ds.GetBalanceByIDLite(source.BalanceID)
	require.NoError(t, err, "Failed to get source balance after inflight")

	expectedInflightBalance := big.NewInt(int64(-inflightAmount * 100))
	require.Equal(t, 0, afterInflightSource.InflightBalance.Cmp(expectedInflightBalance),
		"Source inflight balance should be -100 after inflight transaction")

	// Get the inflight entry
	inflightEntry, err := ds.GetTransactionByRef(ctx, txnRef)
	require.NoError(t, err, "Failed to get inflight transaction")
	require.Equal(t, StatusInflight, inflightEntry.Status, "Transaction should be INFLIGHT")

	// Step 2: Attempt to overcommit the transaction (should fail)
	overCommitAmount := 150.0
	overCommitPreciseAmount := new(big.Int).SetInt64(int64(overCommitAmount * txn.Precision))
	_, err = blnk.CommitInflightTransaction(ctx, inflightEntry.TransactionID, overCommitPreciseAmount)

	// Now verify overcommit is prevented
	require.Error(t, err, "Overcommitting should fail with an error")
	require.Contains(t, err.Error(), "cannot commit more than the original transaction amount",
		"Error should mention that overcommit is not allowed")

	// Verify balances remain unchanged after failed overcommit
	afterFailedOvercommitSource, err := ds.GetBalanceByIDLite(source.BalanceID)
	require.NoError(t, err, "Failed to get source balance after failed overcommit")

	afterFailedOvercommitDest, err := ds.GetBalanceByIDLite(dest.BalanceID)
	require.NoError(t, err, "Failed to get destination balance after failed overcommit")

	// Source balance should still be -1000
	require.Equal(t, 0, afterFailedOvercommitSource.Balance.Cmp(expectedSourceBalance),
		"Source balance should remain -1000 after failed overcommit")

	// Destination balance should still be 1000
	require.Equal(t, 0, afterFailedOvercommitDest.Balance.Cmp(expectedDestBalance),
		"Destination balance should remain 1000 after failed overcommit")

	// Inflight balance should still be -100 for source and +100 for destination
	require.Equal(t, 0, afterFailedOvercommitSource.InflightBalance.Cmp(expectedInflightBalance),
		"Source inflight balance should remain -100 after failed overcommit")

	expectedDestInflightBalance := big.NewInt(int64(inflightAmount * 100))
	require.Equal(t, 0, afterFailedOvercommitDest.InflightBalance.Cmp(expectedDestInflightBalance),
		"Destination inflight balance should remain 100 after failed overcommit")

	// Step 3: Partial commit (50 of the 100)
	partialAmount := 50.0
	partialPreciseAmount := new(big.Int).SetInt64(int64(partialAmount * txn.Precision))
	partialCommitTxn, err := blnk.CommitInflightTransaction(ctx, inflightEntry.TransactionID, partialPreciseAmount)
	require.NoError(t, err, "Partial commit should succeed")
	require.Equal(t, StatusApplied, partialCommitTxn.Status, "Partial commit transaction should have APPLIED status")

	// Verify balances after partial commit
	afterPartialCommitSource, err := ds.GetBalanceByIDLite(source.BalanceID)
	require.NoError(t, err, "Failed to get source balance after partial commit")

	afterPartialCommitDest, err := ds.GetBalanceByIDLite(dest.BalanceID)
	require.NoError(t, err, "Failed to get destination balance after partial commit")

	// Source balance should be -1000 - 50 = -1050
	expectedSourceBalanceAfterPartial := big.NewInt(int64((-initialBalance - partialAmount) * 100))
	require.Equal(t, 0, afterPartialCommitSource.Balance.Cmp(expectedSourceBalanceAfterPartial),
		"Source balance should be -1050 after partial commit")

	// Destination balance should be 1000 + 50 = 1050
	expectedDestBalanceAfterPartial := big.NewInt(int64((initialBalance + partialAmount) * 100))
	require.Equal(t, 0, afterPartialCommitDest.Balance.Cmp(expectedDestBalanceAfterPartial),
		"Destination balance should be 1050 after partial commit")

	// Source inflight balance should be -100 + 50 = -50
	expectedSourceInflightAfterPartial := big.NewInt(int64(-(inflightAmount - partialAmount) * 100))
	require.Equal(t, 0, afterPartialCommitSource.InflightBalance.Cmp(expectedSourceInflightAfterPartial),
		"Source inflight balance should be -50 after partial commit")

	// Destination inflight balance should be 100 - 50 = 50
	expectedDestInflightAfterPartial := big.NewInt(int64((inflightAmount - partialAmount) * 100))
	require.Equal(t, 0, afterPartialCommitDest.InflightBalance.Cmp(expectedDestInflightAfterPartial),
		"Destination inflight balance should be 50 after partial commit")

	// Step 4: Full commit (remaining 50)
	fullCommitTxn, err := blnk.CommitInflightTransaction(ctx, inflightEntry.TransactionID, big.NewInt(0))
	require.NoError(t, err, "Full commit should succeed")
	require.Equal(t, StatusApplied, fullCommitTxn.Status, "Full commit transaction should have APPLIED status")

	// Verify balances after full commit
	afterFullCommitSource, err := ds.GetBalanceByIDLite(source.BalanceID)
	require.NoError(t, err, "Failed to get source balance after full commit")

	afterFullCommitDest, err := ds.GetBalanceByIDLite(dest.BalanceID)
	require.NoError(t, err, "Failed to get destination balance after full commit")

	// Source balance should be -1050 - 50 = -1100
	expectedSourceBalanceAfterFull := big.NewInt(int64((-initialBalance - inflightAmount) * 100))
	require.Equal(t, 0, afterFullCommitSource.Balance.Cmp(expectedSourceBalanceAfterFull),
		"Source balance should be -1100 after full commit")

	// Destination balance should be 1050 + 50 = 1100
	expectedDestBalanceAfterFull := big.NewInt(int64((initialBalance + inflightAmount) * 100))
	require.Equal(t, 0, afterFullCommitDest.Balance.Cmp(expectedDestBalanceAfterFull),
		"Destination balance should be 1100 after full commit")

	// Both inflight balances should be 0
	require.Equal(t, 0, afterFullCommitSource.InflightBalance.Cmp(big.NewInt(0)),
		"Source inflight balance should be zero after full commit")
	require.Equal(t, 0, afterFullCommitDest.InflightBalance.Cmp(big.NewInt(0)),
		"Destination inflight balance should be zero after full commit")

	// Step 5: Attempt another commit (should fail)
	_, err = blnk.CommitInflightTransaction(ctx, inflightEntry.TransactionID, big.NewInt(0))
	require.Error(t, err, "Second full commit should fail")
	require.Contains(t, err.Error(), "cannot commit. Transaction already committed",
		"Error should mention that transaction is already committed")

	// Verify balances remain unchanged after failed second commit
	afterFailedSecondCommitSource, err := ds.GetBalanceByIDLite(source.BalanceID)
	require.NoError(t, err, "Failed to get source balance after failed second commit")

	afterFailedSecondCommitDest, err := ds.GetBalanceByIDLite(dest.BalanceID)
	require.NoError(t, err, "Failed to get destination balance after failed second commit")

	require.Equal(t, 0, afterFailedSecondCommitSource.Balance.Cmp(expectedSourceBalanceAfterFull),
		"Source balance should remain -1100 after failed second commit")
	require.Equal(t, 0, afterFailedSecondCommitDest.Balance.Cmp(expectedDestBalanceAfterFull),
		"Destination balance should remain 1100 after failed second commit")
	require.Equal(t, 0, afterFailedSecondCommitSource.InflightBalance.Cmp(big.NewInt(0)),
		"Source inflight balance should remain zero after failed second commit")
	require.Equal(t, 0, afterFailedSecondCommitDest.InflightBalance.Cmp(big.NewInt(0)),
		"Destination inflight balance should remain zero after failed second commit")

	// Step 6: Attempt to void a fully committed transaction (should fail)
	_, err = blnk.VoidInflightTransaction(ctx, inflightEntry.TransactionID)
	require.Error(t, err, "Voiding a fully committed transaction should fail")
	require.Contains(t, err.Error(), "cannot void. Transaction already committed",
		"Error should mention that transaction is already committed")

	// Verify balances remain unchanged after failed void
	afterFailedVoidSource, err := ds.GetBalanceByIDLite(source.BalanceID)
	require.NoError(t, err, "Failed to get source balance after failed void")

	afterFailedVoidDest, err := ds.GetBalanceByIDLite(dest.BalanceID)
	require.NoError(t, err, "Failed to get destination balance after failed void")

	require.Equal(t, 0, afterFailedVoidSource.Balance.Cmp(expectedSourceBalanceAfterFull),
		"Source balance should remain -1100 after failed void")
	require.Equal(t, 0, afterFailedVoidDest.Balance.Cmp(expectedDestBalanceAfterFull),
		"Destination balance should remain 1100 after failed void")
	require.Equal(t, 0, afterFailedVoidSource.InflightBalance.Cmp(big.NewInt(0)),
		"Source inflight balance should remain zero after failed void")
	require.Equal(t, 0, afterFailedVoidDest.InflightBalance.Cmp(big.NewInt(0)),
		"Destination inflight balance should remain zero after failed void")

	// Verify transaction history
	txnHistory, err := ds.GetTransactionsByParent(ctx, inflightEntry.TransactionID, 10, 0)
	require.NoError(t, err, "Failed to get transaction history")
	require.Equal(t, 2, len(txnHistory), "Should have exactly two transactions: partial commit and full commit")

	// Check transaction history details
	for _, historyTxn := range txnHistory {
		require.Equal(t, StatusApplied, historyTxn.Status, "All history transactions should be APPLIED")
		require.Equal(t, "USD", historyTxn.Currency, "All history transactions should be in USD")
	}
}

func TestInflightTransactionWithPartialOvercommitValidation(t *testing.T) {
	// Skip in short mode
	if testing.Short() {
		t.Skip("Skipping queue flow test in short mode")
	}

	ctx := context.Background()
	cnf := &config.Configuration{
		Redis: config.RedisConfig{
			Dns: "localhost:6379",
		},
		DataSource: config.DataSourceConfig{
			Dns: "postgres://postgres:password@localhost:5432/blnk?sslmode=disable",
		},
		Queue: config.QueueConfig{
			WebhookQueue:     "webhook_queue_test",
			IndexQueue:       "index_queue_test",
			TransactionQueue: "transaction_queue_test",
			NumberOfQueues:   1,
		},
		Server: config.ServerConfig{
			SecretKey: "test-secret",
		},
		Transaction: config.TransactionConfig{
			BatchSize:        100,
			MaxQueueSize:     1000,
			LockDuration:     time.Second * 30,
			IndexQueuePrefix: "test_index",
		},
	}
	config.ConfigStore.Store(cnf)

	ds, err := database.NewDataSource(cnf)
	require.NoError(t, err, "Failed to create datasource")

	blnk, err := NewBlnk(ds)
	require.NoError(t, err, "Failed to create Blnk instance")

	// Create source and destination balances
	sourceBalance := &model.Balance{
		Currency: "USD",
		LedgerID: "general_ledger_id",
	}
	destBalance := &model.Balance{
		Currency: "USD",
		LedgerID: "general_ledger_id",
	}

	source, err := ds.CreateBalance(*sourceBalance)
	require.NoError(t, err, "Failed to create source balance")

	dest, err := ds.CreateBalance(*destBalance)
	require.NoError(t, err, "Failed to create destination balance")

	// Create an initial transaction to transfer from source to destination
	initialBalance := 1000.0
	depositTxnRef := "transfer_" + model.GenerateUUIDWithSuffix("test")
	depositTxn := &model.Transaction{
		Reference:      depositTxnRef,
		Source:         source.BalanceID,
		Destination:    dest.BalanceID,
		Amount:         initialBalance,
		Currency:       "USD",
		Precision:      100,
		AllowOverdraft: true,
		MetaData:       map[string]interface{}{"test": "initial_transfer"},
		SkipQueue:      true,
	}

	// Process the initial transaction
	depositResult, err := blnk.QueueTransaction(ctx, depositTxn)
	require.NoError(t, err, "Failed to process initial transaction")
	require.Equal(t, StatusApplied, depositResult.Status, "Initial transaction should be APPLIED")

	// Verify balances after initial transfer
	sourceAfterTransfer, err := ds.GetBalanceByIDLite(source.BalanceID)
	require.NoError(t, err, "Failed to get source balance after transfer")

	destAfterTransfer, err := ds.GetBalanceByIDLite(dest.BalanceID)
	require.NoError(t, err, "Failed to get destination balance after transfer")

	// Source should be -1000, destination should be 1000
	expectedSourceBalance := big.NewInt(int64(-initialBalance * 100))
	expectedDestBalance := big.NewInt(int64(initialBalance * 100))

	require.Equal(t, 0, sourceAfterTransfer.Balance.Cmp(expectedSourceBalance),
		"Source balance should be -1000 after initial transfer")
	require.Equal(t, 0, destAfterTransfer.Balance.Cmp(expectedDestBalance),
		"Destination balance should be 1000 after initial transfer")

	// Step 1: Create an inflight transaction
	inflightAmount := 100.0
	txnRef := "txn_" + model.GenerateUUIDWithSuffix("test")
	txn := &model.Transaction{
		Reference:      txnRef,
		Source:         source.BalanceID,
		Destination:    dest.BalanceID,
		Amount:         inflightAmount,
		Inflight:       true,
		Currency:       "USD",
		AllowOverdraft: true,
		Precision:      100,
		MetaData:       map[string]interface{}{"test": "partial_overcommit_test"},
		SkipQueue:      true,
	}

	// Queue the transaction
	queuedTxn, err := blnk.QueueTransaction(ctx, txn)
	require.NoError(t, err, "Failed to queue transaction")
	require.Equal(t, StatusInflight, queuedTxn.Status, "Transaction should be INFLIGHT")

	// Verify inflight balance is updated correctly
	afterInflightSource, err := ds.GetBalanceByIDLite(source.BalanceID)
	require.NoError(t, err, "Failed to get source balance after inflight")

	expectedInflightBalance := big.NewInt(int64(-inflightAmount * 100))
	require.Equal(t, 0, afterInflightSource.InflightBalance.Cmp(expectedInflightBalance),
		"Source inflight balance should be -100 after inflight transaction")

	// Get the inflight entry
	inflightEntry, err := ds.GetTransactionByRef(ctx, txnRef)
	require.NoError(t, err, "Failed to get inflight transaction")
	require.Equal(t, StatusInflight, inflightEntry.Status, "Transaction should be INFLIGHT")

	// Step 2: Do a partial commit (50 of the 100)
	partialAmount := 50.0
	partialPreciseAmount := new(big.Int).SetInt64(int64(partialAmount * txn.Precision))
	partialCommitTxn, err := blnk.CommitInflightTransaction(ctx, inflightEntry.TransactionID, partialPreciseAmount)
	require.NoError(t, err, "Partial commit should succeed")
	require.Equal(t, StatusApplied, partialCommitTxn.Status, "Partial commit transaction should have APPLIED status")

	// Verify balances after partial commit
	afterPartialCommitSource, err := ds.GetBalanceByIDLite(source.BalanceID)
	require.NoError(t, err, "Failed to get source balance after partial commit")

	afterPartialCommitDest, err := ds.GetBalanceByIDLite(dest.BalanceID)
	require.NoError(t, err, "Failed to get destination balance after partial commit")

	// Source balance should be -1000 - 50 = -1050
	expectedSourceBalanceAfterPartial := big.NewInt(int64((-initialBalance - partialAmount) * 100))
	require.Equal(t, 0, afterPartialCommitSource.Balance.Cmp(expectedSourceBalanceAfterPartial),
		"Source balance should be -1050 after partial commit")

	// Destination balance should be 1000 + 50 = 1050
	expectedDestBalanceAfterPartial := big.NewInt(int64((initialBalance + partialAmount) * 100))
	require.Equal(t, 0, afterPartialCommitDest.Balance.Cmp(expectedDestBalanceAfterPartial),
		"Destination balance should be 1050 after partial commit")

	// Source inflight balance should be -100 + 50 = -50
	expectedSourceInflightAfterPartial := big.NewInt(int64(-(inflightAmount - partialAmount) * 100))
	require.Equal(t, 0, afterPartialCommitSource.InflightBalance.Cmp(expectedSourceInflightAfterPartial),
		"Source inflight balance should be -50 after partial commit")

	// Destination inflight balance should be 100 - 50 = 50
	expectedDestInflightAfterPartial := big.NewInt(int64((inflightAmount - partialAmount) * 100))
	require.Equal(t, 0, afterPartialCommitDest.InflightBalance.Cmp(expectedDestInflightAfterPartial),
		"Destination inflight balance should be 50 after partial commit")

	// Step 3: Attempt to overcommit the REMAINING balance (should fail)
	// Try to commit 60 when only 50 remains
	overCommitAmount := 60.0
	overCommitPreciseAmount := new(big.Int).SetInt64(int64(overCommitAmount * txn.Precision))
	_, err = blnk.CommitInflightTransaction(ctx, inflightEntry.TransactionID, overCommitPreciseAmount)

	// Now verify partial overcommit is prevented
	require.Error(t, err, "Partial overcommit should fail with an error")
	require.Contains(t, err.Error(), "cannot commit more than the remaining amount",
		"Error should mention that overcommit of the remaining amount is not allowed")

	// Verify balances remain unchanged after failed partial overcommit
	afterFailedOvercommitSource, err := ds.GetBalanceByIDLite(source.BalanceID)
	require.NoError(t, err, "Failed to get source balance after failed partial overcommit")

	afterFailedOvercommitDest, err := ds.GetBalanceByIDLite(dest.BalanceID)
	require.NoError(t, err, "Failed to get destination balance after failed partial overcommit")

	// Source balance should still be -1050
	require.Equal(t, 0, afterFailedOvercommitSource.Balance.Cmp(expectedSourceBalanceAfterPartial),
		"Source balance should remain -1050 after failed partial overcommit")

	// Destination balance should still be 1050
	require.Equal(t, 0, afterFailedOvercommitDest.Balance.Cmp(expectedDestBalanceAfterPartial),
		"Destination balance should remain 1050 after failed partial overcommit")

	// Inflight balance should remain unchanged at -50 for source
	require.Equal(t, 0, afterFailedOvercommitSource.InflightBalance.Cmp(expectedSourceInflightAfterPartial),
		"Source inflight balance should remain -50 after failed partial overcommit")

	// Inflight balance should remain unchanged at 50 for destination
	require.Equal(t, 0, afterFailedOvercommitDest.InflightBalance.Cmp(expectedDestInflightAfterPartial),
		"Destination inflight balance should remain 50 after failed partial overcommit")

	// Step 4: Full commit (remaining 50)
	fullCommitTxn, err := blnk.CommitInflightTransaction(ctx, inflightEntry.TransactionID, big.NewInt(0))
	require.NoError(t, err, "Full commit should succeed")
	require.Equal(t, StatusApplied, fullCommitTxn.Status, "Full commit transaction should have APPLIED status")

	// Verify balances after full commit
	afterFullCommitSource, err := ds.GetBalanceByIDLite(source.BalanceID)
	require.NoError(t, err, "Failed to get source balance after full commit")

	afterFullCommitDest, err := ds.GetBalanceByIDLite(dest.BalanceID)
	require.NoError(t, err, "Failed to get destination balance after full commit")

	// Source balance should be -1050 - 50 = -1100
	expectedSourceBalanceAfterFull := big.NewInt(int64((-initialBalance - inflightAmount) * 100))
	require.Equal(t, 0, afterFullCommitSource.Balance.Cmp(expectedSourceBalanceAfterFull),
		"Source balance should be -1100 after full commit")

	// Destination balance should be 1050 + 50 = 1100
	expectedDestBalanceAfterFull := big.NewInt(int64((initialBalance + inflightAmount) * 100))
	require.Equal(t, 0, afterFullCommitDest.Balance.Cmp(expectedDestBalanceAfterFull),
		"Destination balance should be 1100 after full commit")

	// Both inflight balances should be 0
	require.Equal(t, 0, afterFullCommitSource.InflightBalance.Cmp(big.NewInt(0)),
		"Source inflight balance should be zero after full commit")
	require.Equal(t, 0, afterFullCommitDest.InflightBalance.Cmp(big.NewInt(0)),
		"Destination inflight balance should be zero after full commit")

	// Step 5: Attempt another commit (should fail)
	_, err = blnk.CommitInflightTransaction(ctx, inflightEntry.TransactionID, big.NewInt(0))
	require.Error(t, err, "Second full commit should fail")
	require.Contains(t, err.Error(), "cannot commit. Transaction already committed",
		"Error should mention that transaction is already committed")

	// Verify balances remain unchanged after failed second commit
	afterFailedSecondCommitSource, err := ds.GetBalanceByIDLite(source.BalanceID)
	require.NoError(t, err, "Failed to get source balance after failed second commit")

	afterFailedSecondCommitDest, err := ds.GetBalanceByIDLite(dest.BalanceID)
	require.NoError(t, err, "Failed to get destination balance after failed second commit")

	require.Equal(t, 0, afterFailedSecondCommitSource.Balance.Cmp(expectedSourceBalanceAfterFull),
		"Source balance should remain -1100 after failed second commit")
	require.Equal(t, 0, afterFailedSecondCommitDest.Balance.Cmp(expectedDestBalanceAfterFull),
		"Destination balance should remain 1100 after failed second commit")
	require.Equal(t, 0, afterFailedSecondCommitSource.InflightBalance.Cmp(big.NewInt(0)),
		"Source inflight balance should remain zero after failed second commit")
	require.Equal(t, 0, afterFailedSecondCommitDest.InflightBalance.Cmp(big.NewInt(0)),
		"Destination inflight balance should remain zero after failed second commit")

	// Step 6: Attempt to void a fully committed transaction (should fail)
	_, err = blnk.VoidInflightTransaction(ctx, inflightEntry.TransactionID)
	require.Error(t, err, "Voiding a fully committed transaction should fail")
	require.Contains(t, err.Error(), "cannot void. Transaction already committed",
		"Error should mention that transaction is already committed")

	// Verify balances remain unchanged after failed void
	afterFailedVoidSource, err := ds.GetBalanceByIDLite(source.BalanceID)
	require.NoError(t, err, "Failed to get source balance after failed void")

	afterFailedVoidDest, err := ds.GetBalanceByIDLite(dest.BalanceID)
	require.NoError(t, err, "Failed to get destination balance after failed void")

	require.Equal(t, 0, afterFailedVoidSource.Balance.Cmp(expectedSourceBalanceAfterFull),
		"Source balance should remain -1100 after failed void")
	require.Equal(t, 0, afterFailedVoidDest.Balance.Cmp(expectedDestBalanceAfterFull),
		"Destination balance should remain 1100 after failed void")
	require.Equal(t, 0, afterFailedVoidSource.InflightBalance.Cmp(big.NewInt(0)),
		"Source inflight balance should remain zero after failed void")
	require.Equal(t, 0, afterFailedVoidDest.InflightBalance.Cmp(big.NewInt(0)),
		"Destination inflight balance should remain zero after failed void")

	// Verify transaction history
	txnHistory, err := ds.GetTransactionsByParent(ctx, inflightEntry.TransactionID, 10, 0)
	require.NoError(t, err, "Failed to get transaction history")
	require.Equal(t, 2, len(txnHistory), "Should have exactly two transactions: partial commit and full commit")

	// Check transaction history details
	for _, historyTxn := range txnHistory {
		require.Equal(t, StatusApplied, historyTxn.Status, "All history transactions should be APPLIED")
		require.Equal(t, "USD", historyTxn.Currency, "All history transactions should be in USD")
	}
}

func TestInflightTransactionFlowWithSkipQueueThenVoid(t *testing.T) {
	// Skip in short mode
	if testing.Short() {
		t.Skip("Skipping queue flow test in short mode")
	}

	ctx := context.Background()
	cnf := &config.Configuration{
		Redis: config.RedisConfig{
			Dns: "localhost:6379",
		},
		DataSource: config.DataSourceConfig{
			Dns: "postgres://postgres:password@localhost:5432/blnk?sslmode=disable",
		},
		Queue: config.QueueConfig{
			WebhookQueue:     "webhook_queue_test",
			IndexQueue:       "index_queue_test",
			TransactionQueue: "transaction_queue_test",
			NumberOfQueues:   1,
		},
		Server: config.ServerConfig{
			SecretKey: "test-secret",
		},
		Transaction: config.TransactionConfig{
			BatchSize:        100,
			MaxQueueSize:     1000,
			LockDuration:     time.Second * 30,
			IndexQueuePrefix: "test_index",
		},
	}
	config.ConfigStore.Store(cnf)

	ds, err := database.NewDataSource(cnf)
	require.NoError(t, err, "Failed to create datasource")

	blnk, err := NewBlnk(ds)
	require.NoError(t, err, "Failed to create Blnk instance")

	txnRef := "txn_" + model.GenerateUUIDWithSuffix("test")

	// Create test balances
	sourceBalance := &model.Balance{
		Currency: "USD",
		LedgerID: "general_ledger_id",
	}
	destBalance := &model.Balance{
		Currency: "USD",
		LedgerID: "general_ledger_id",
	}

	source, err := ds.CreateBalance(*sourceBalance)
	require.NoError(t, err, "Failed to create source balance")

	dest, err := ds.CreateBalance(*destBalance)
	require.NoError(t, err, "Failed to create destination balance")

	// Create transaction with skip_queue set to true
	txn := &model.Transaction{
		Reference:      txnRef,
		Source:         source.BalanceID,
		Destination:    dest.BalanceID,
		Amount:         500,
		Inflight:       true,
		Currency:       "USD",
		AllowOverdraft: true,
		Precision:      100,
		MetaData:       map[string]interface{}{"test": true},
		SkipQueue:      true, // Enable skip queue
	}

	// Queue the transaction
	queuedTxn, err := blnk.QueueTransaction(ctx, txn)
	require.NoError(t, err, "Failed to queue transaction")

	// Verify that the transaction was processed immediately
	require.Equal(t, StatusInflight, queuedTxn.Status, "Transaction should be INFLIGHT immediately when skip_queue is true")

	// Verify balances were updated immediately
	updatedSource, err := ds.GetBalanceByIDLite(source.BalanceID)
	require.NoError(t, err, "Failed to get updated source balance")

	updatedDest, err := ds.GetBalanceByIDLite(dest.BalanceID)
	require.NoError(t, err, "Failed to get updated destination balance")

	// Calculate expected balance changes
	expectedDebit := big.NewInt(int64(-500) * 100) // Amount * precision
	expectedCredit := big.NewInt(int64(500) * 100)

	// Verify balance changes
	require.Equal(t, 0, updatedSource.InflightBalance.Cmp(expectedDebit),
		"Source balance should be immediately reduced by transaction amount")
	require.Equal(t, 0, updatedDest.InflightBalance.Cmp(expectedCredit),
		"Destination balance should be immediately increased by transaction amount")

	// Verify inflight entry exists
	queuedEntry, err := ds.GetTransactionByRef(ctx, txnRef)
	require.NoError(t, err, "Failed to get queued transaction entry")
	require.Equal(t, StatusInflight, queuedEntry.Status, "Should have an INFLIGHT transaction entry")

	// Now void the transaction
	_, err = blnk.VoidInflightTransaction(ctx, queuedEntry.TransactionID)
	require.NoError(t, err, "Failed to void transaction")

	// Verify balances were reset after void
	updatedSourceAfterVoid, err := ds.GetBalanceByIDLite(source.BalanceID)
	require.NoError(t, err, "Failed to get updated source balance after void")

	updatedDestAfterVoid, err := ds.GetBalanceByIDLite(dest.BalanceID)
	require.NoError(t, err, "Failed to get updated destination balance after void")

	// Verify balance changes were reversed
	require.Equal(t, 0, updatedSourceAfterVoid.InflightBalance.Cmp(big.NewInt(0)),
		"Source inflight balance should be reset to zero after void")
	require.Equal(t, 0, updatedDestAfterVoid.InflightBalance.Cmp(big.NewInt(0)),
		"Destination inflight balance should be reset to zero after void")

	// Verify normal balance wasn't affected
	require.Equal(t, 0, updatedSourceAfterVoid.Balance.Cmp(big.NewInt(0)),
		"Source normal balance should remain zero")
	require.Equal(t, 0, updatedDestAfterVoid.Balance.Cmp(big.NewInt(0)),
		"Destination normal balance should remain zero")

	// Attempt to void again - should fail
	_, err = blnk.VoidInflightTransaction(ctx, queuedEntry.TransactionID)
	require.Error(t, err, "Voiding an already voided transaction should fail")
	require.Contains(t, err.Error(), "transaction has already been voided", "Error message should indicate transaction is already voided")
}

func TestMultipleSourcesTransactionFlowWithSkipQueue(t *testing.T) {
	// Skip in short mode
	if testing.Short() {
		t.Skip("Skipping queue flow test in short mode")
	}

	ctx := context.Background()
	cnf := &config.Configuration{
		Redis: config.RedisConfig{
			Dns: "localhost:6379",
		},
		DataSource: config.DataSourceConfig{
			Dns: "postgres://postgres:password@localhost:5432/blnk?sslmode=disable",
		},
		Queue: config.QueueConfig{
			WebhookQueue:     "webhook_queue_test",
			IndexQueue:       "index_queue_test",
			TransactionQueue: "transaction_queue_test",
			NumberOfQueues:   1,
		},
		Server: config.ServerConfig{
			SecretKey: "test-secret",
		},
		Transaction: config.TransactionConfig{
			BatchSize:        100,
			MaxQueueSize:     1000,
			LockDuration:     time.Second * 30,
			IndexQueuePrefix: "test_index",
		},
	}
	config.ConfigStore.Store(cnf)

	ds, err := database.NewDataSource(cnf)
	require.NoError(t, err, "Failed to create datasource")

	blnk, err := NewBlnk(ds)
	require.NoError(t, err, "Failed to create Blnk instance")

	txnRef := "txn_" + model.GenerateUUIDWithSuffix("test")

	// Create test balances
	sourceBalanceOne := &model.Balance{
		Currency: "USD",
		LedgerID: "general_ledger_id",
	}
	sourceBalanceTwo := &model.Balance{
		Currency: "USD",
		LedgerID: "general_ledger_id",
	}
	destBalance := &model.Balance{
		Currency: "USD",
		LedgerID: "general_ledger_id",
	}

	sourceOne, err := ds.CreateBalance(*sourceBalanceOne)
	require.NoError(t, err, "Failed to create source balance one")

	sourceTwo, err := ds.CreateBalance(*sourceBalanceTwo)
	require.NoError(t, err, "Failed to create source balance two")

	dest, err := ds.CreateBalance(*destBalance)
	require.NoError(t, err, "Failed to create destination balance")

	// Create transaction with skip_queue set to true
	txn := &model.Transaction{
		Reference: txnRef,
		Sources: []model.Distribution{
			{Identifier: sourceOne.BalanceID, Distribution: "50%"},
			{Identifier: sourceTwo.BalanceID, Distribution: "50%"},
		},
		Destination:    dest.BalanceID,
		Amount:         500,
		Inflight:       false,
		Currency:       "USD",
		AllowOverdraft: true,
		Precision:      100,
		MetaData:       map[string]interface{}{"test": true},
		SkipQueue:      true, // Enable skip queue
	}

	// Queue the transaction
	queuedTxn, err := blnk.QueueTransaction(ctx, txn)
	require.NoError(t, err, "Failed to queue transaction")

	// Verify that the transaction was processed immediately
	require.Equal(t, StatusApplied, queuedTxn.Status, "Transaction should be APPLIED immediately when skip_queue is true")

	// Verify balances were updated immediately
	updatedSourceOne, err := ds.GetBalanceByIDLite(sourceOne.BalanceID)
	require.NoError(t, err, "Failed to get updated source balance")

	updatedSourceTwo, err := ds.GetBalanceByIDLite(sourceTwo.BalanceID)
	require.NoError(t, err, "Failed to get updated source balance")

	updatedDest, err := ds.GetBalanceByIDLite(dest.BalanceID)
	require.NoError(t, err, "Failed to get updated destination balance")

	// Calculate expected balance changes
	expectedDebit := big.NewInt(int64(-250) * 100) // Amount * precision
	expectedCredit := big.NewInt(int64(500) * 100)

	// Verify balance changes
	require.Equal(t, 0, updatedSourceOne.Balance.Cmp(expectedDebit),
		"Source balance should be immediately reduced by transaction amount")

	require.Equal(t, 0, updatedSourceTwo.Balance.Cmp(expectedDebit),
		"Source balance should be immediately reduced by transaction amount")

	require.Equal(t, 0, updatedDest.Balance.Cmp(expectedCredit),
		"Destination balance should be immediately increased by transaction amount")

	// Verify no queued entry exists
	queuedEntryOne, err := ds.GetTransactionByRef(ctx, fmt.Sprintf("%s-1", txnRef))
	require.NoError(t, err, "Failed to get queued transaction entry")
	require.Equal(t, StatusApplied, queuedEntryOne.Status, "Should have an APPLIED transaction entry")

	queuedEntryTwo, err := ds.GetTransactionByRef(ctx, fmt.Sprintf("%s-2", txnRef))
	require.NoError(t, err, "Failed to get queued transaction entry")
	require.Equal(t, StatusApplied, queuedEntryTwo.Status, "Should have an APPLIED transaction entry")

}

func TestMultipleSourcesInflightTransactionFlowWithSkipQueueAndCommit(t *testing.T) {
	// Skip in short mode
	if testing.Short() {
		t.Skip("Skipping queue flow test in short mode")
	}

	ctx := context.Background()
	cnf := &config.Configuration{
		Redis: config.RedisConfig{
			Dns: "localhost:6379",
		},
		DataSource: config.DataSourceConfig{
			Dns: "postgres://postgres:password@localhost:5432/blnk?sslmode=disable",
		},
		Queue: config.QueueConfig{
			WebhookQueue:     "webhook_queue_test",
			IndexQueue:       "index_queue_test",
			TransactionQueue: "transaction_queue_test",
			NumberOfQueues:   1,
		},
		Server: config.ServerConfig{
			SecretKey: "test-secret",
		},
		Transaction: config.TransactionConfig{
			BatchSize:        100,
			MaxQueueSize:     1000,
			LockDuration:     time.Second * 30,
			IndexQueuePrefix: "test_index",
		},
	}
	config.ConfigStore.Store(cnf)

	ds, err := database.NewDataSource(cnf)
	require.NoError(t, err, "Failed to create datasource")

	blnk, err := NewBlnk(ds)
	require.NoError(t, err, "Failed to create Blnk instance")

	txnRef := "txn_" + model.GenerateUUIDWithSuffix("test")

	// Create test balances
	sourceBalanceOne := &model.Balance{
		Currency: "USD",
		LedgerID: "general_ledger_id",
	}
	sourceBalanceTwo := &model.Balance{
		Currency: "USD",
		LedgerID: "general_ledger_id",
	}
	destBalance := &model.Balance{
		Currency: "USD",
		LedgerID: "general_ledger_id",
	}

	sourceOne, err := ds.CreateBalance(*sourceBalanceOne)
	require.NoError(t, err, "Failed to create source balance one")

	sourceTwo, err := ds.CreateBalance(*sourceBalanceTwo)
	require.NoError(t, err, "Failed to create source balance two")

	dest, err := ds.CreateBalance(*destBalance)
	require.NoError(t, err, "Failed to create destination balance")

	// Create transaction with skip_queue set to true
	originalAmount := 500.0
	txn := &model.Transaction{
		Reference: txnRef,
		Sources: []model.Distribution{
			{Identifier: sourceOne.BalanceID, Distribution: "50%"},
			{Identifier: sourceTwo.BalanceID, Distribution: "50%"},
		},
		Destination:    dest.BalanceID,
		Amount:         originalAmount,
		Inflight:       true, // Set as inflight transaction
		Currency:       "USD",
		AllowOverdraft: true,
		Precision:      100,
		MetaData:       map[string]interface{}{"test": true},
		SkipQueue:      true, // Enable skip queue
	}

	// Queue the transaction
	queuedTxn, err := blnk.QueueTransaction(ctx, txn)
	require.NoError(t, err, "Failed to queue transaction")

	// Verify that the transaction was processed immediately
	require.Equal(t, StatusInflight, queuedTxn.Status, "Transaction should be INFLIGHT immediately when skip_queue is true")

	// Verify balances were updated immediately
	updatedSourceOne, err := ds.GetBalanceByIDLite(sourceOne.BalanceID)
	require.NoError(t, err, "Failed to get updated source balance one")

	updatedSourceTwo, err := ds.GetBalanceByIDLite(sourceTwo.BalanceID)
	require.NoError(t, err, "Failed to get updated source balance two")

	updatedDest, err := ds.GetBalanceByIDLite(dest.BalanceID)
	require.NoError(t, err, "Failed to get updated destination balance")

	// Calculate expected balance changes
	sourceOneShare := originalAmount * 0.5       // 50% of 500 = 250
	sourceTwoShare := originalAmount * 0.5       // 50% of 500 = 250
	sourceOnePartialAmount := sourceOneShare / 2 // Half of source one's share = 125
	sourceTwoPartialAmount := sourceTwoShare / 2 // Half of source two's share = 125

	// Calculate expected inflight balances
	expectedSourceOneInflightDebit := big.NewInt(int64(-sourceOneShare) * 100) // Amount * precision
	expectedSourceTwoInflightDebit := big.NewInt(int64(-sourceTwoShare) * 100) // Amount * precision
	expectedDestInflightCredit := big.NewInt(int64(originalAmount) * 100)      // Full amount to destination

	// Verify inflight balance changes
	require.Equal(t, 0, updatedSourceOne.InflightBalance.Cmp(expectedSourceOneInflightDebit),
		"Source one inflight balance should be immediately reduced by its share of transaction amount")

	require.Equal(t, 0, updatedSourceTwo.InflightBalance.Cmp(expectedSourceTwoInflightDebit),
		"Source two inflight balance should be immediately reduced by its share of transaction amount")

	require.Equal(t, 0, updatedDest.InflightBalance.Cmp(expectedDestInflightCredit),
		"Destination inflight balance should be immediately increased by full transaction amount")

	// Verify actual balances are not affected yet
	require.Equal(t, 0, updatedSourceOne.Balance.Cmp(big.NewInt(0)),
		"Source one actual balance should not be affected yet")

	require.Equal(t, 0, updatedSourceTwo.Balance.Cmp(big.NewInt(0)),
		"Source two actual balance should not be affected yet")

	require.Equal(t, 0, updatedDest.Balance.Cmp(big.NewInt(0)),
		"Destination actual balance should not be affected yet")

	// For multi-source transactions, there are separate entries for each source
	// Get the inflight transaction entries for each source
	inflightEntryOne, err := ds.GetTransactionByRef(ctx, fmt.Sprintf("%s-1", txnRef))
	require.NoError(t, err, "Failed to get inflight transaction entry for source one")
	require.Equal(t, StatusInflight, inflightEntryOne.Status, "Should have an INFLIGHT transaction entry for source one")

	inflightEntryTwo, err := ds.GetTransactionByRef(ctx, fmt.Sprintf("%s-2", txnRef))
	require.NoError(t, err, "Failed to get inflight transaction entry for source two")
	require.Equal(t, StatusInflight, inflightEntryTwo.Status, "Should have an INFLIGHT transaction entry for source two")

	// Partially commit the transaction (commit half of the total amount)
	// Since the original distribution is 50/50, each source has 250 of the original 500
	// When committing half of the total, that's 250, which is 125 from each source
	partialAmount := originalAmount / 2 // 250.0 total (125 from each source)

	sourceOnePartialPreciseAmount := new(big.Int).SetInt64(int64(sourceOnePartialAmount * txn.Precision))
	partialCommitTxnOne, err := blnk.CommitInflightTransaction(ctx, inflightEntryOne.TransactionID, sourceOnePartialPreciseAmount)
	require.NoError(t, err, "Failed to partially commit transaction for source one")
	require.Equal(t, StatusApplied, partialCommitTxnOne.Status, "Partial commit transaction should have APPLIED status")
	require.Equal(t, sourceOnePartialAmount, partialCommitTxnOne.Amount, "Partial commit amount should match specified amount")

	sourceTwoPartialPreciseAmount := new(big.Int).SetInt64(int64(sourceTwoPartialAmount * txn.Precision))
	partialCommitTxnTwo, err := blnk.CommitInflightTransaction(ctx, inflightEntryTwo.TransactionID, sourceTwoPartialPreciseAmount)
	require.NoError(t, err, "Failed to partially commit transaction for source two")
	require.Equal(t, StatusApplied, partialCommitTxnTwo.Status, "Partial commit transaction should have APPLIED status")
	require.Equal(t, sourceTwoPartialAmount, partialCommitTxnTwo.Amount, "Partial commit amount should match specified amount")

	// Verify balances were updated after partial commit
	updatedSourceOneAfterPartialCommit, err := ds.GetBalanceByIDLite(sourceOne.BalanceID)
	require.NoError(t, err, "Failed to get updated source one balance")

	updatedSourceTwoAfterPartialCommit, err := ds.GetBalanceByIDLite(sourceTwo.BalanceID)
	require.NoError(t, err, "Failed to get updated source two balance")

	updatedDestAfterPartialCommit, err := ds.GetBalanceByIDLite(dest.BalanceID)
	require.NoError(t, err, "Failed to get updated destination balance")

	expectedSourceOnePartialDebit := big.NewInt(int64(-sourceOnePartialAmount) * 100)
	expectedSourceTwoPartialDebit := big.NewInt(int64(-sourceTwoPartialAmount) * 100)
	expectedDestPartialCredit := big.NewInt(int64(partialAmount) * 100)

	// Inflight balance should be reduced by the committed amount
	expectedSourceOneRemainingInflightDebit := big.NewInt(0).Sub(expectedSourceOneInflightDebit, expectedSourceOnePartialDebit)
	expectedSourceTwoRemainingInflightDebit := big.NewInt(0).Sub(expectedSourceTwoInflightDebit, expectedSourceTwoPartialDebit)
	expectedDestRemainingInflightCredit := big.NewInt(0).Sub(expectedDestInflightCredit, expectedDestPartialCredit)

	// Verify actual balance changes
	require.Equal(t, 0, updatedSourceOneAfterPartialCommit.Balance.Cmp(expectedSourceOnePartialDebit),
		"Source one balance should reflect its share of the partial commit amount")
	require.Equal(t, 0, updatedSourceTwoAfterPartialCommit.Balance.Cmp(expectedSourceTwoPartialDebit),
		"Source two balance should reflect its share of the partial commit amount")
	require.Equal(t, 0, updatedDestAfterPartialCommit.Balance.Cmp(expectedDestPartialCredit),
		"Destination balance should reflect the partial commit amount")

	// Verify inflight balance changes
	require.Equal(t, 0, updatedSourceOneAfterPartialCommit.InflightBalance.Cmp(expectedSourceOneRemainingInflightDebit),
		"Source one inflight balance should be reduced by its share of the committed amount")
	require.Equal(t, 0, updatedSourceTwoAfterPartialCommit.InflightBalance.Cmp(expectedSourceTwoRemainingInflightDebit),
		"Source two inflight balance should be reduced by its share of the committed amount")
	require.Equal(t, 0, updatedDestAfterPartialCommit.InflightBalance.Cmp(expectedDestRemainingInflightCredit),
		"Destination inflight balance should be reduced by the committed amount")

	// Commit the remaining amount for both sources
	remainingCommitTxnOne, err := blnk.CommitInflightTransaction(ctx, inflightEntryOne.TransactionID, big.NewInt(0)) // 0 means commit remaining amount
	require.NoError(t, err, "Failed to commit remaining transaction amount for source one")
	require.Equal(t, StatusApplied, remainingCommitTxnOne.Status, "Remaining commit transaction should have APPLIED status")

	remainingCommitTxnTwo, err := blnk.CommitInflightTransaction(ctx, inflightEntryTwo.TransactionID, big.NewInt(0)) // 0 means commit remaining amount
	require.NoError(t, err, "Failed to commit remaining transaction amount for source two")
	require.Equal(t, StatusApplied, remainingCommitTxnTwo.Status, "Remaining commit transaction should have APPLIED status")

	// Verify the remaining commit amount for each source
	sourceOneRemainingAmount := sourceOneShare - sourceOnePartialAmount
	sourceTwoRemainingAmount := sourceTwoShare - sourceTwoPartialAmount

	require.InDelta(t, sourceOneRemainingAmount, remainingCommitTxnOne.Amount, 0.01,
		"Remaining commit amount for source one should match expected remaining amount")
	require.InDelta(t, sourceTwoRemainingAmount, remainingCommitTxnTwo.Amount, 0.01,
		"Remaining commit amount for source two should match expected remaining amount")

	// Verify final balances
	updatedSourceOneAfterFullCommit, err := ds.GetBalanceByIDLite(sourceOne.BalanceID)
	require.NoError(t, err, "Failed to get final source one balance")

	updatedSourceTwoAfterFullCommit, err := ds.GetBalanceByIDLite(sourceTwo.BalanceID)
	require.NoError(t, err, "Failed to get final source two balance")

	updatedDestAfterFullCommit, err := ds.GetBalanceByIDLite(dest.BalanceID)
	require.NoError(t, err, "Failed to get final destination balance")

	// Calculate expected final balances
	expectedSourceOneFinalDebit := big.NewInt(int64(-sourceOneShare) * 100) // Full share for source one
	expectedSourceTwoFinalDebit := big.NewInt(int64(-sourceTwoShare) * 100) // Full share for source two
	expectedDestFinalCredit := big.NewInt(int64(originalAmount) * 100)      // Full amount to destination

	// Verify final balance changes
	require.Equal(t, 0, updatedSourceOneAfterFullCommit.Balance.Cmp(expectedSourceOneFinalDebit),
		"Source one balance should ultimately reflect its full share amount")
	require.Equal(t, 0, updatedSourceTwoAfterFullCommit.Balance.Cmp(expectedSourceTwoFinalDebit),
		"Source two balance should ultimately reflect its full share amount")
	require.Equal(t, 0, updatedDestAfterFullCommit.Balance.Cmp(expectedDestFinalCredit),
		"Destination balance should ultimately reflect the full amount")

	// Verify all inflight balances are zero after full commit
	require.Equal(t, 0, updatedSourceOneAfterFullCommit.InflightBalance.Cmp(big.NewInt(0)),
		"Source one inflight balance should be zero after full commit")
	require.Equal(t, 0, updatedSourceTwoAfterFullCommit.InflightBalance.Cmp(big.NewInt(0)),
		"Source two inflight balance should be zero after full commit")
	require.Equal(t, 0, updatedDestAfterFullCommit.InflightBalance.Cmp(big.NewInt(0)),
		"Destination inflight balance should be zero after full commit")

	// Attempt another commit on each source (should fail)
	_, err = blnk.CommitInflightTransaction(ctx, inflightEntryOne.TransactionID, big.NewInt(0))
	require.Error(t, err, "Committing a fully committed transaction should fail")
	require.Contains(t, err.Error(), "cannot commit. Transaction already committed",
		"Error message should indicate transaction is already committed")

	_, err = blnk.CommitInflightTransaction(ctx, inflightEntryTwo.TransactionID, big.NewInt(0))
	require.Error(t, err, "Committing a fully committed transaction should fail")
	require.Contains(t, err.Error(), "cannot commit. Transaction already committed",
		"Error message should indicate transaction is already committed")

	// Verify commit history for both sources
	commitHistoryOne, err := ds.GetTransactionsByParent(ctx, inflightEntryOne.TransactionID, 5, 0)
	require.NoError(t, err, "Failed to get commit history for source one")
	require.Equal(t, 2, len(commitHistoryOne), "Should have exactly two commit transactions for source one")

	commitHistoryTwo, err := ds.GetTransactionsByParent(ctx, inflightEntryTwo.TransactionID, 5, 0)
	require.NoError(t, err, "Failed to get commit history for source two")
	require.Equal(t, 2, len(commitHistoryTwo), "Should have exactly two commit transactions for source two")

	// Verify transactions exist with correct statuses
	// Each source transaction will have a partial commit and a final commit

	// Since we already have the commit histories for both sources, we can use them to verify
	// the partial commits rather than trying to fetch them directly

	// Get all commit transactions for each source
	for i := range commitHistoryOne {
		require.Equal(t, StatusApplied, commitHistoryOne[i].Status,
			"Commit transaction for source one should have APPLIED status")
		require.Equal(t, inflightEntryOne.TransactionID, commitHistoryOne[i].ParentTransaction,
			"Commit should reference original source one transaction")
	}

	for i := range commitHistoryTwo {
		require.Equal(t, StatusApplied, commitHistoryTwo[i].Status,
			"Commit transaction for source two should have APPLIED status")
		require.Equal(t, inflightEntryTwo.TransactionID, commitHistoryTwo[i].ParentTransaction,
			"Commit should reference original source two transaction")
	}

	// Sort transactions by created time to identify first and second commit for each source
	sort.Slice(commitHistoryOne, func(i, j int) bool {
		return commitHistoryOne[i].CreatedAt.Before(commitHistoryOne[j].CreatedAt)
	})

	sort.Slice(commitHistoryTwo, func(i, j int) bool {
		return commitHistoryTwo[i].CreatedAt.Before(commitHistoryTwo[j].CreatedAt)
	})

	// Verify both commits exist for each source
	sourceOneFirstCommit := commitHistoryOne[0]
	sourceOneSecondCommit := commitHistoryOne[1]
	require.NotNil(t, sourceOneFirstCommit, "Should have found the first commit transaction for source one")
	require.NotNil(t, sourceOneSecondCommit, "Should have found the second commit transaction for source one")

	sourceTwoFirstCommit := commitHistoryTwo[0]
	sourceTwoSecondCommit := commitHistoryTwo[1]
	require.NotNil(t, sourceTwoFirstCommit, "Should have found the first commit transaction for source two")
	require.NotNil(t, sourceTwoSecondCommit, "Should have found the second commit transaction for source two")

	// The sum of both commit amounts should equal each source's share
	sourceOneTotalCommittedAmount := sourceOneFirstCommit.Amount + sourceOneSecondCommit.Amount
	sourceTwoTotalCommittedAmount := sourceTwoFirstCommit.Amount + sourceTwoSecondCommit.Amount

	require.InDelta(t, sourceOneShare, sourceOneTotalCommittedAmount, 0.01,
		"Total committed amount for source one should equal its share")
	require.InDelta(t, sourceTwoShare, sourceTwoTotalCommittedAmount, 0.01,
		"Total committed amount for source two should equal its share")
}

func TestMultipleDestinationTransactionFlowWithSkipQueue(t *testing.T) {
	// Skip in short mode
	if testing.Short() {
		t.Skip("Skipping queue flow test in short mode")
	}

	ctx := context.Background()
	cnf := &config.Configuration{
		Redis: config.RedisConfig{
			Dns: "localhost:6379",
		},
		DataSource: config.DataSourceConfig{
			Dns: "postgres://postgres:password@localhost:5432/blnk?sslmode=disable",
		},
		Queue: config.QueueConfig{
			WebhookQueue:     "webhook_queue_test",
			IndexQueue:       "index_queue_test",
			TransactionQueue: "transaction_queue_test",
			NumberOfQueues:   1,
		},
		Server: config.ServerConfig{
			SecretKey: "test-secret",
		},
		Transaction: config.TransactionConfig{
			BatchSize:        100,
			MaxQueueSize:     1000,
			LockDuration:     time.Second * 30,
			IndexQueuePrefix: "test_index",
		},
	}
	config.ConfigStore.Store(cnf)

	ds, err := database.NewDataSource(cnf)
	require.NoError(t, err, "Failed to create datasource")

	blnk, err := NewBlnk(ds)
	require.NoError(t, err, "Failed to create Blnk instance")

	txnRef := "txn_" + model.GenerateUUIDWithSuffix("test")

	// Create test balances
	destinationBalanceOne := &model.Balance{
		Currency: "USD",
		LedgerID: "general_ledger_id",
	}
	destinationBalanceTwo := &model.Balance{
		Currency: "USD",
		LedgerID: "general_ledger_id",
	}
	destBalance := &model.Balance{
		Currency: "USD",
		LedgerID: "general_ledger_id",
	}

	destinationOne, err := ds.CreateBalance(*destinationBalanceOne)
	require.NoError(t, err, "Failed to create destination balance one")

	destinationTwo, err := ds.CreateBalance(*destinationBalanceTwo)
	require.NoError(t, err, "Failed to create destination balance two")

	source, err := ds.CreateBalance(*destBalance)
	require.NoError(t, err, "Failed to create destination balance")

	// Create transaction with skip_queue set to true
	txn := &model.Transaction{
		Reference: txnRef,
		Destinations: []model.Distribution{
			{Identifier: destinationOne.BalanceID, Distribution: "50%"},
			{Identifier: destinationTwo.BalanceID, Distribution: "50%"},
		},
		Source:         source.BalanceID,
		Amount:         500,
		Inflight:       false,
		Currency:       "USD",
		AllowOverdraft: true,
		Precision:      100,
		MetaData:       map[string]interface{}{"test": true},
		SkipQueue:      true, // Enable skip queue
	}

	// Queue the transaction
	queuedTxn, err := blnk.QueueTransaction(ctx, txn)
	require.NoError(t, err, "Failed to queue transaction")

	// Verify that the transaction was processed immediately
	require.Equal(t, StatusApplied, queuedTxn.Status, "Transaction should be APPLIED immediately when skip_queue is true")

	// Verify balances were updated immediately
	updatedDestinationOne, err := ds.GetBalanceByIDLite(destinationOne.BalanceID)
	require.NoError(t, err, "Failed to get updated destination balance")

	updatedDestinationTwo, err := ds.GetBalanceByIDLite(destinationTwo.BalanceID)
	require.NoError(t, err, "Failed to get updated destination balance")

	updatedSource, err := ds.GetBalanceByIDLite(source.BalanceID)
	require.NoError(t, err, "Failed to get updated source balance")

	// Calculate expected balance changes
	expectedCredit := big.NewInt(int64(250) * 100) // Amount * precision
	expectedDebit := big.NewInt(int64(-500) * 100)

	// Verify balance changes
	require.Equal(t, 0, updatedDestinationOne.Balance.Cmp(expectedCredit),
		"destination balance should be immediately reduced by transaction amount")

	require.Equal(t, 0, updatedDestinationTwo.Balance.Cmp(expectedCredit),
		"destination balance should be immediately reduced by transaction amount")

	require.Equal(t, 0, updatedSource.Balance.Cmp(expectedDebit),
		"Source balance should be immediately increased by transaction amount")

	// Verify no queued entry exists
	queuedEntryOne, err := ds.GetTransactionByRef(ctx, fmt.Sprintf("%s-1", txnRef))
	require.NoError(t, err, "Failed to get queued transaction entry")
	require.Equal(t, StatusApplied, queuedEntryOne.Status, "Should have an APPLIED transaction entry")

	queuedEntryTwo, err := ds.GetTransactionByRef(ctx, fmt.Sprintf("%s-2", txnRef))
	require.NoError(t, err, "Failed to get queued transaction entry")
	require.Equal(t, StatusApplied, queuedEntryTwo.Status, "Should have an APPLIED transaction entry")

}

func TestMultipleDestinationTransactionFlowWithTwoDistributions(t *testing.T) {
	// Skip in short mode
	if testing.Short() {
		t.Skip("Skipping queue flow test in short mode")
	}

	ctx := context.Background()
	cnf := &config.Configuration{
		Redis: config.RedisConfig{
			Dns: "localhost:6379",
		},
		DataSource: config.DataSourceConfig{
			Dns: "postgres://postgres:password@localhost:5432/blnk?sslmode=disable",
		},
		Queue: config.QueueConfig{
			WebhookQueue:     "webhook_queue_test",
			IndexQueue:       "index_queue_test",
			TransactionQueue: "transaction_queue_test",
			NumberOfQueues:   1,
		},
		Server: config.ServerConfig{
			SecretKey: "test-secret",
		},
		Transaction: config.TransactionConfig{
			BatchSize:        100,
			MaxQueueSize:     1000,
			LockDuration:     time.Second * 30,
			IndexQueuePrefix: "test_index",
		},
	}
	config.ConfigStore.Store(cnf)

	ds, err := database.NewDataSource(cnf)
	require.NoError(t, err, "Failed to create datasource")

	blnk, err := NewBlnk(ds)
	require.NoError(t, err, "Failed to create Blnk instance")

	txnRef := "txn_" + model.GenerateUUIDWithSuffix("test")

	// Create test balances for two destinations
	destinationBalanceOne := &model.Balance{
		Currency: "USD",
		LedgerID: "general_ledger_id",
	}
	destinationBalanceTwo := &model.Balance{
		Currency: "USD",
		LedgerID: "general_ledger_id",
	}
	sourceBalance := &model.Balance{
		Currency: "USD",
		LedgerID: "general_ledger_id",
	}

	destinationOne, err := ds.CreateBalance(*destinationBalanceOne)
	require.NoError(t, err, "Failed to create destination balance one")

	destinationTwo, err := ds.CreateBalance(*destinationBalanceTwo)
	require.NoError(t, err, "Failed to create destination balance two")

	source, err := ds.CreateBalance(*sourceBalance)
	require.NoError(t, err, "Failed to create source balance")

	// Transaction amount
	amount := 3.0

	// Create transaction with two destinations
	txn := &model.Transaction{
		Reference: txnRef,
		Destinations: []model.Distribution{
			{Identifier: destinationOne.BalanceID, Distribution: "4.300000%"}, // First gets 4.3%
			{Identifier: destinationTwo.BalanceID, Distribution: "left"},      // Second gets remaining
		},
		Source:         source.BalanceID,
		Amount:         amount,
		Inflight:       false,
		Currency:       "USD",
		AllowOverdraft: true,
		Precision:      10000000000,
		MetaData:       map[string]interface{}{"test": true},
		SkipQueue:      true, // Enable skip queue for immediate processing
	}

	// Queue the transaction
	queuedTxn, err := blnk.QueueTransaction(ctx, txn)
	require.NoError(t, err, "Failed to queue transaction")

	// Verify that the transaction was processed immediately
	require.Equal(t, StatusApplied, queuedTxn.Status, "Transaction should be APPLIED immediately when skip_queue is true")

	// Verify balances were updated immediately
	updatedDestinationOne, err := ds.GetBalanceByIDLite(destinationOne.BalanceID)
	require.NoError(t, err, "Failed to get updated destination balance one")

	updatedDestinationTwo, err := ds.GetBalanceByIDLite(destinationTwo.BalanceID)
	require.NoError(t, err, "Failed to get updated destination balance two")

	updatedSource, err := ds.GetBalanceByIDLite(source.BalanceID)
	require.NoError(t, err, "Failed to get updated source balance")

	// Calculate expected balance changes
	precision := int64(10000000000)

	// First destination: 4.3% of 3 = 0.129
	firstDistributionAmount := int64(float64(amount) * 0.043 * float64(precision)) // Amount * percentage * precision
	expectedFirstCredit := big.NewInt(firstDistributionAmount)

	// Second destination: remaining amount (100% - 4.3%) = 95.7% of 3 = 2.871
	secondDistributionAmount := int64(amount)*precision - firstDistributionAmount
	expectedSecondCredit := big.NewInt(secondDistributionAmount)

	// Source: debit of total amount
	expectedDebit := big.NewInt(int64(-amount) * precision)

	// Verify balance changes
	require.Equal(t, 0, updatedDestinationOne.Balance.Cmp(expectedFirstCredit),
		"First destination balance should be immediately credited with 4.3% of transaction amount")

	require.Equal(t, 0, updatedDestinationTwo.Balance.Cmp(expectedSecondCredit),
		"Second destination balance should be immediately credited with remaining amount (95.7%)")

	require.Equal(t, 0, updatedSource.Balance.Cmp(expectedDebit),
		"Source balance should be immediately debited by full transaction amount")

	// Verify transaction entries exist and are applied
	queuedEntryOne, err := ds.GetTransactionByRef(ctx, fmt.Sprintf("%s-1", txnRef))
	require.NoError(t, err, "Failed to get queued transaction entry one")
	require.Equal(t, StatusApplied, queuedEntryOne.Status, "Should have an APPLIED transaction entry for first destination")

	queuedEntryTwo, err := ds.GetTransactionByRef(ctx, fmt.Sprintf("%s-2", txnRef))
	require.NoError(t, err, "Failed to get queued transaction entry two")
	require.Equal(t, StatusApplied, queuedEntryTwo.Status, "Should have an APPLIED transaction entry for second destination")
}

func TestQueueTransactionFlowWithSkipQueueAndPreciseAmount(t *testing.T) {
	// Skip in short mode
	if testing.Short() {
		t.Skip("Skipping queue flow test in short mode")
	}

	ctx := context.Background()
	cnf := &config.Configuration{
		Redis: config.RedisConfig{
			Dns: "localhost:6379",
		},
		DataSource: config.DataSourceConfig{
			Dns: "postgres://postgres:password@localhost:5432/blnk?sslmode=disable",
		},
		Queue: config.QueueConfig{
			WebhookQueue:     "webhook_queue_test",
			IndexQueue:       "index_queue_test",
			TransactionQueue: "transaction_queue_test",
			NumberOfQueues:   1,
		},
		Server: config.ServerConfig{
			SecretKey: "test-secret",
		},
		Transaction: config.TransactionConfig{
			BatchSize:        100,
			MaxQueueSize:     1000,
			LockDuration:     time.Second * 30,
			IndexQueuePrefix: "test_index",
		},
	}
	config.ConfigStore.Store(cnf)

	ds, err := database.NewDataSource(cnf)
	require.NoError(t, err, "Failed to create datasource")

	blnk, err := NewBlnk(ds)
	require.NoError(t, err, "Failed to create Blnk instance")

	txnRef := "txn_" + model.GenerateUUIDWithSuffix("test")

	// Create test balances
	sourceBalance := &model.Balance{
		Currency: "USD",
		LedgerID: "general_ledger_id",
	}
	destBalance := &model.Balance{
		Currency: "USD",
		LedgerID: "general_ledger_id",
	}

	source, err := ds.CreateBalance(*sourceBalance)
	require.NoError(t, err, "Failed to create source balance")

	dest, err := ds.CreateBalance(*destBalance)
	require.NoError(t, err, "Failed to create destination balance")

	// Create transaction with skip_queue set to true
	txn := &model.Transaction{
		Reference:      txnRef,
		Source:         source.BalanceID,
		Destination:    dest.BalanceID,
		PreciseAmount:  big.NewInt(50000),
		Currency:       "USD",
		AllowOverdraft: true,
		Precision:      100,
		MetaData:       map[string]interface{}{"test": true},
		SkipQueue:      true, // Enable skip queue
	}

	// Queue the transaction
	queuedTxn, err := blnk.QueueTransaction(ctx, txn)
	require.NoError(t, err, "Failed to queue transaction")

	// Verify that the transaction was processed immediately
	require.Equal(t, StatusApplied, queuedTxn.Status, "Transaction should be APPLIED immediately when skip_queue is true")

	// Verify balances were updated immediately
	updatedSource, err := ds.GetBalanceByIDLite(source.BalanceID)
	require.NoError(t, err, "Failed to get updated source balance")

	updatedDest, err := ds.GetBalanceByIDLite(dest.BalanceID)
	require.NoError(t, err, "Failed to get updated destination balance")

	// Calculate expected balance changes
	expectedDebit := big.NewInt(int64(-500) * 100) // Amount * precision
	expectedCredit := big.NewInt(int64(500) * 100)

	// Verify balance changes
	require.Equal(t, 0, updatedSource.Balance.Cmp(expectedDebit),
		"Source balance should be immediately reduced by transaction amount")
	require.Equal(t, 0, updatedDest.Balance.Cmp(expectedCredit),
		"Destination balance should be immediately increased by transaction amount")

	// Verify no queued entry exists
	queuedEntry, err := ds.GetTransactionByRef(ctx, txnRef)
	require.NoError(t, err, "Failed to get queued transaction entry")
	require.Equal(t, StatusApplied, queuedEntry.Status, "Should have an APPLIED transaction entry")
}

func TestMultipleSourcesTransactionFlowWithSkipQueueAndPreciseAmount(t *testing.T) {
	// Skip in short mode
	if testing.Short() {
		t.Skip("Skipping queue flow test in short mode")
	}

	ctx := context.Background()
	cnf := &config.Configuration{
		Redis: config.RedisConfig{
			Dns: "localhost:6379",
		},
		DataSource: config.DataSourceConfig{
			Dns: "postgres://postgres:password@localhost:5432/blnk?sslmode=disable",
		},
		Queue: config.QueueConfig{
			WebhookQueue:     "webhook_queue_test",
			IndexQueue:       "index_queue_test",
			TransactionQueue: "transaction_queue_test",
			NumberOfQueues:   1,
		},
		Server: config.ServerConfig{
			SecretKey: "test-secret",
		},
		Transaction: config.TransactionConfig{
			BatchSize:        100,
			MaxQueueSize:     1000,
			LockDuration:     time.Second * 30,
			IndexQueuePrefix: "test_index",
		},
	}
	config.ConfigStore.Store(cnf)

	ds, err := database.NewDataSource(cnf)
	require.NoError(t, err, "Failed to create datasource")

	blnk, err := NewBlnk(ds)
	require.NoError(t, err, "Failed to create Blnk instance")

	txnRef := "txn_" + model.GenerateUUIDWithSuffix("test")

	// Create test balances
	sourceBalanceOne := &model.Balance{
		Currency: "USD",
		LedgerID: "general_ledger_id",
	}
	sourceBalanceTwo := &model.Balance{
		Currency: "USD",
		LedgerID: "general_ledger_id",
	}
	destBalance := &model.Balance{
		Currency: "USD",
		LedgerID: "general_ledger_id",
	}

	sourceOne, err := ds.CreateBalance(*sourceBalanceOne)
	require.NoError(t, err, "Failed to create source balance one")

	sourceTwo, err := ds.CreateBalance(*sourceBalanceTwo)
	require.NoError(t, err, "Failed to create source balance two")

	dest, err := ds.CreateBalance(*destBalance)
	require.NoError(t, err, "Failed to create destination balance")

	// Create transaction with skip_queue set to true
	txn := &model.Transaction{
		Reference: txnRef,
		Sources: []model.Distribution{
			{Identifier: sourceOne.BalanceID, Distribution: "50%"},
			{Identifier: sourceTwo.BalanceID, Distribution: "50%"},
		},
		Destination:    dest.BalanceID,
		PreciseAmount:  big.NewInt(50000),
		Inflight:       false,
		Currency:       "USD",
		AllowOverdraft: true,
		Precision:      100,
		MetaData:       map[string]interface{}{"test": true},
		SkipQueue:      true, // Enable skip queue
	}

	// Queue the transaction
	queuedTxn, err := blnk.QueueTransaction(ctx, txn)
	require.NoError(t, err, "Failed to queue transaction")

	// Verify that the transaction was processed immediately
	require.Equal(t, StatusApplied, queuedTxn.Status, "Transaction should be APPLIED immediately when skip_queue is true")

	// Verify balances were updated immediately
	updatedSourceOne, err := ds.GetBalanceByIDLite(sourceOne.BalanceID)
	require.NoError(t, err, "Failed to get updated source balance")

	updatedSourceTwo, err := ds.GetBalanceByIDLite(sourceTwo.BalanceID)
	require.NoError(t, err, "Failed to get updated source balance")

	updatedDest, err := ds.GetBalanceByIDLite(dest.BalanceID)
	require.NoError(t, err, "Failed to get updated destination balance")

	// Calculate expected balance changes
	expectedDebit := big.NewInt(int64(-250) * 100) // Amount * precision
	expectedCredit := big.NewInt(int64(500) * 100)

	// Verify balance changes
	require.Equal(t, 0, updatedSourceOne.Balance.Cmp(expectedDebit),
		"Source balance should be immediately reduced by transaction amount")

	require.Equal(t, 0, updatedSourceTwo.Balance.Cmp(expectedDebit),
		"Source balance should be immediately reduced by transaction amount")

	require.Equal(t, 0, updatedDest.Balance.Cmp(expectedCredit),
		"Destination balance should be immediately increased by transaction amount")

	// Verify no queued entry exists
	queuedEntryOne, err := ds.GetTransactionByRef(ctx, fmt.Sprintf("%s-1", txnRef))
	require.NoError(t, err, "Failed to get queued transaction entry")
	require.Equal(t, StatusApplied, queuedEntryOne.Status, "Should have an APPLIED transaction entry")

	queuedEntryTwo, err := ds.GetTransactionByRef(ctx, fmt.Sprintf("%s-2", txnRef))
	require.NoError(t, err, "Failed to get queued transaction entry")
	require.Equal(t, StatusApplied, queuedEntryTwo.Status, "Should have an APPLIED transaction entry")

}

func TestMultipleDestinationTransactionFlowWithSkipQueueWithPreciseAmount(t *testing.T) {
	// Skip in short mode
	if testing.Short() {
		t.Skip("Skipping queue flow test in short mode")
	}

	ctx := context.Background()
	cnf := &config.Configuration{
		Redis: config.RedisConfig{
			Dns: "localhost:6379",
		},
		DataSource: config.DataSourceConfig{
			Dns: "postgres://postgres:password@localhost:5432/blnk?sslmode=disable",
		},
		Queue: config.QueueConfig{
			WebhookQueue:     "webhook_queue_test",
			IndexQueue:       "index_queue_test",
			TransactionQueue: "transaction_queue_test",
			NumberOfQueues:   1,
		},
		Server: config.ServerConfig{
			SecretKey: "test-secret",
		},
		Transaction: config.TransactionConfig{
			BatchSize:        100,
			MaxQueueSize:     1000,
			LockDuration:     time.Second * 30,
			IndexQueuePrefix: "test_index",
		},
	}
	config.ConfigStore.Store(cnf)

	ds, err := database.NewDataSource(cnf)
	require.NoError(t, err, "Failed to create datasource")

	blnk, err := NewBlnk(ds)
	require.NoError(t, err, "Failed to create Blnk instance")

	txnRef := "txn_" + model.GenerateUUIDWithSuffix("test")

	// Create test balances
	destinationBalanceOne := &model.Balance{
		Currency: "USD",
		LedgerID: "general_ledger_id",
	}
	destinationBalanceTwo := &model.Balance{
		Currency: "USD",
		LedgerID: "general_ledger_id",
	}
	destBalance := &model.Balance{
		Currency: "USD",
		LedgerID: "general_ledger_id",
	}

	destinationOne, err := ds.CreateBalance(*destinationBalanceOne)
	require.NoError(t, err, "Failed to create destination balance one")

	destinationTwo, err := ds.CreateBalance(*destinationBalanceTwo)
	require.NoError(t, err, "Failed to create destination balance two")

	source, err := ds.CreateBalance(*destBalance)
	require.NoError(t, err, "Failed to create destination balance")

	// Create transaction with skip_queue set to true
	txn := &model.Transaction{
		Reference: txnRef,
		Destinations: []model.Distribution{
			{Identifier: destinationOne.BalanceID, Distribution: "50%"},
			{Identifier: destinationTwo.BalanceID, Distribution: "50%"},
		},
		Source:         source.BalanceID,
		PreciseAmount:  big.NewInt(50000),
		Inflight:       false,
		Currency:       "USD",
		AllowOverdraft: true,
		Precision:      100,
		MetaData:       map[string]interface{}{"test": true},
		SkipQueue:      true, // Enable skip queue
	}

	// Queue the transaction
	queuedTxn, err := blnk.QueueTransaction(ctx, txn)
	require.NoError(t, err, "Failed to queue transaction")

	// Verify that the transaction was processed immediately
	require.Equal(t, StatusApplied, queuedTxn.Status, "Transaction should be APPLIED immediately when skip_queue is true")

	// Verify balances were updated immediately
	updatedDestinationOne, err := ds.GetBalanceByIDLite(destinationOne.BalanceID)
	require.NoError(t, err, "Failed to get updated destination balance")

	updatedDestinationTwo, err := ds.GetBalanceByIDLite(destinationTwo.BalanceID)
	require.NoError(t, err, "Failed to get updated destination balance")

	updatedSource, err := ds.GetBalanceByIDLite(source.BalanceID)
	require.NoError(t, err, "Failed to get updated source balance")

	// Calculate expected balance changes
	expectedCredit := big.NewInt(int64(250) * 100) // Amount * precision
	expectedDebit := big.NewInt(int64(-500) * 100)

	// Verify balance changes
	require.Equal(t, 0, updatedDestinationOne.Balance.Cmp(expectedCredit),
		"destination balance should be immediately reduced by transaction amount")

	require.Equal(t, 0, updatedDestinationTwo.Balance.Cmp(expectedCredit),
		"destination balance should be immediately reduced by transaction amount")

	require.Equal(t, 0, updatedSource.Balance.Cmp(expectedDebit),
		"Source balance should be immediately increased by transaction amount")

	// Verify no queued entry exists
	queuedEntryOne, err := ds.GetTransactionByRef(ctx, fmt.Sprintf("%s-1", txnRef))
	require.NoError(t, err, "Failed to get queued transaction entry")
	require.Equal(t, StatusApplied, queuedEntryOne.Status, "Should have an APPLIED transaction entry")

	queuedEntryTwo, err := ds.GetTransactionByRef(ctx, fmt.Sprintf("%s-2", txnRef))
	require.NoError(t, err, "Failed to get queued transaction entry")
	require.Equal(t, StatusApplied, queuedEntryTwo.Status, "Should have an APPLIED transaction entry")

}

func TestQueueTransactionStatus(t *testing.T) {
	// Setup basic configuration
	cnf := &config.Configuration{
		Redis: config.RedisConfig{
			Dns: "localhost:6379",
		},
		DataSource: config.DataSourceConfig{
			Dns: "postgres://postgres:password@localhost:5432/blnk?sslmode=disable",
		},
		Queue: config.QueueConfig{
			WebhookQueue:     "webhook_queue_test",
			IndexQueue:       "index_queue_test",
			TransactionQueue: "transaction_queue_test",
			NumberOfQueues:   1,
		},
		Server: config.ServerConfig{
			SecretKey: "test-secret",
		},
	}
	config.ConfigStore.Store(cnf)

	// Create datasource and blnk instance
	ds, err := database.NewDataSource(cnf)
	require.NoError(t, err)
	blnk, err := NewBlnk(ds)
	require.NoError(t, err)

	// Create test balances
	sourceBalance := &model.Balance{
		Currency: "USD",
		LedgerID: "general_ledger_id",
	}
	destBalance := &model.Balance{
		Currency: "USD",
		LedgerID: "general_ledger_id",
	}

	source, err := ds.CreateBalance(*sourceBalance)
	require.NoError(t, err)
	dest, err := ds.CreateBalance(*destBalance)
	require.NoError(t, err)

	tests := []struct {
		name       string
		skipQueue  bool
		inflight   bool
		wantStatus string
	}{
		{
			name:       "Skip Queue True - Should be APPLIED",
			skipQueue:  true,
			inflight:   false,
			wantStatus: StatusApplied,
		},
		{
			name:       "Skip Queue False - Should be QUEUED",
			skipQueue:  false,
			inflight:   false,
			wantStatus: StatusQueued,
		},
		{
			name:       "Skip Queue True with Inflight - Should be INFLIGHT",
			skipQueue:  true,
			inflight:   true,
			wantStatus: StatusInflight,
		},
		{
			name:       "Skip Queue False with Inflight - Should be QUEUED",
			skipQueue:  false,
			inflight:   true,
			wantStatus: StatusQueued,
		},
	}

	for _, tt := range tests {
		t.Run(tt.name, func(t *testing.T) {
			txn := &model.Transaction{
				Reference:      "txn_" + model.GenerateUUIDWithSuffix("test"),
				Source:         source.BalanceID,
				Destination:    dest.BalanceID,
				Amount:         100,
				Currency:       "USD",
				Precision:      100,
				AllowOverdraft: true,
				SkipQueue:      tt.skipQueue,
				Inflight:       tt.inflight,
			}

			result, err := blnk.QueueTransaction(context.Background(), txn)
			require.NoError(t, err)
			assert.Equal(t, tt.wantStatus, result.Status,
				"Status mismatch for skipQueue=%v, inflight=%v", tt.skipQueue, tt.inflight)
		})
	}
}

func TestStandardTransactionRefund(t *testing.T) {
	// Skip in short mode
	if testing.Short() {
		t.Skip("Skipping queue flow test in short mode")
	}

	ctx := context.Background()
	cnf := &config.Configuration{
		Redis: config.RedisConfig{
			Dns: "localhost:6379",
		},
		DataSource: config.DataSourceConfig{
			Dns: "postgres://postgres:password@localhost:5432/blnk?sslmode=disable",
		},
		Queue: config.QueueConfig{
			WebhookQueue:     "webhook_queue_test",
			IndexQueue:       "index_queue_test",
			TransactionQueue: "transaction_queue_test",
			NumberOfQueues:   1,
		},
		Server: config.ServerConfig{
			SecretKey: "test-secret",
		},
		Transaction: config.TransactionConfig{
			BatchSize:        100,
			MaxQueueSize:     1000,
			LockDuration:     time.Second * 30,
			IndexQueuePrefix: "test_index",
		},
	}
	config.ConfigStore.Store(cnf)

	ds, err := database.NewDataSource(cnf)
	require.NoError(t, err, "Failed to create datasource")

	blnk, err := NewBlnk(ds)
	require.NoError(t, err, "Failed to create Blnk instance")

	txnRef := "txn_" + model.GenerateUUIDWithSuffix("test")

	// Create test balances with initial amounts
	sourceBalance := &model.Balance{
		Currency: "USD",
		LedgerID: "general_ledger_id",
	}
	destBalance := &model.Balance{
		Currency: "USD",
		LedgerID: "general_ledger_id",
	}

	source, err := ds.CreateBalance(*sourceBalance)
	require.NoError(t, err, "Failed to create source balance")

	dest, err := ds.CreateBalance(*destBalance)
	require.NoError(t, err, "Failed to create destination balance")

	// Create a standard transaction with skip_queue set to true
	originalAmount := 500.0
	txn := &model.Transaction{
		Reference:      txnRef,
		Source:         source.BalanceID,
		Destination:    dest.BalanceID,
		Amount:         originalAmount,
		Currency:       "USD",
		AllowOverdraft: true,
		Precision:      100,
		MetaData:       map[string]interface{}{"test": true},
		SkipQueue:      true, // Enable skip queue
		// No Inflight flag - this is a standard transaction
	}

	// Process the transaction
	originalTxn, err := blnk.QueueTransaction(ctx, txn)
	require.NoError(t, err, "Failed to process transaction")
	require.Equal(t, StatusApplied, originalTxn.Status, "Transaction should be APPLIED immediately with skip_queue enabled")

	// Verify balances after initial transaction
	updatedSource, err := ds.GetBalanceByIDLite(source.BalanceID)
	require.NoError(t, err, "Failed to get updated source balance")

	updatedDest, err := ds.GetBalanceByIDLite(dest.BalanceID)
	require.NoError(t, err, "Failed to get updated destination balance")

	// Calculate expected balance changes
	expectedDebit := big.NewInt(int64(-originalAmount) * 100) // Amount * precision
	expectedCredit := big.NewInt(int64(originalAmount) * 100)

	// Verify balance changes
	require.Equal(t, 0, updatedSource.Balance.Cmp(expectedDebit),
		"Source balance should be immediately reduced by transaction amount")
	require.Equal(t, 0, updatedDest.Balance.Cmp(expectedCredit),
		"Destination balance should be immediately increased by transaction amount")
	require.Equal(t, 0, updatedSource.InflightBalance.Cmp(big.NewInt(0)),
		"Source inflight balance should be zero for standard transaction")
	require.Equal(t, 0, updatedDest.InflightBalance.Cmp(big.NewInt(0)),
		"Destination inflight balance should be zero for standard transaction")

	// Get the actual transaction ID for the refund operation
	txnEntry, err := ds.GetTransactionByRef(ctx, txnRef)
	require.NoError(t, err, "Failed to get transaction entry")

	// Refund the transaction
	refundTxn, err := blnk.RefundTransaction(ctx, txnEntry.TransactionID, true)
	require.NoError(t, err, "Failed to refund transaction")
	require.Equal(t, StatusApplied, refundTxn.Status, "Refund transaction should be APPLIED immediately")
	require.Equal(t, txnEntry.TransactionID, refundTxn.ParentTransaction, "Refund should reference original transaction as parent")
	require.Equal(t, originalAmount, refundTxn.Amount, "Refund amount should match original amount")

	// Most importantly: verify that source and destination are swapped
	require.Equal(t, txnEntry.Destination, refundTxn.Source, "Refund source should be original destination")
	require.Equal(t, txnEntry.Source, refundTxn.Destination, "Refund destination should be original source")

	// Verify balances after refund
	sourceAfterRefund, err := ds.GetBalanceByIDLite(source.BalanceID)
	require.NoError(t, err, "Failed to get source balance after refund")

	destAfterRefund, err := ds.GetBalanceByIDLite(dest.BalanceID)
	require.NoError(t, err, "Failed to get destination balance after refund")

	// Balances should be back to where they started (zero)
	require.Equal(t, 0, sourceAfterRefund.Balance.Cmp(big.NewInt(0)),
		"Source balance should be reset to zero after refund")
	require.Equal(t, 0, destAfterRefund.Balance.Cmp(big.NewInt(0)),
		"Destination balance should be reset to zero after refund")
	require.Equal(t, 0, sourceAfterRefund.InflightBalance.Cmp(big.NewInt(0)),
		"Source inflight balance should remain zero after refund")
	require.Equal(t, 0, destAfterRefund.InflightBalance.Cmp(big.NewInt(0)),
		"Destination inflight balance should remain zero after refund")

	// Verify refund transaction in transaction history
	transactions, err := ds.GetTransactionsByParent(ctx, txnEntry.TransactionID, 10, 0)
	require.NoError(t, err, "Failed to get transaction history")
	require.Equal(t, 1, len(transactions), "Should have exactly one child transaction (the refund)")
	require.Equal(t, StatusApplied, transactions[0].Status, "Refund transaction should have APPLIED status")
	require.Equal(t, originalAmount, transactions[0].Amount, "Refund amount should match original")

	// Attempt to refund the refund transaction (should succeed)
	refundOfRefundTxn, err := blnk.RefundTransaction(ctx, refundTxn.TransactionID, true)
	require.NoError(t, err, "Failed to refund the refund transaction")
	require.Equal(t, StatusApplied, refundOfRefundTxn.Status, "Refund of refund should be APPLIED")
	require.Equal(t, refundTxn.TransactionID, refundOfRefundTxn.ParentTransaction, "Refund of refund should reference refund as parent")

	// Verify balances after refund of refund (should be back to the state after original transaction)
	sourceAfterRefundOfRefund, err := ds.GetBalanceByIDLite(source.BalanceID)
	require.NoError(t, err, "Failed to get source balance after refund of refund")

	destAfterRefundOfRefund, err := ds.GetBalanceByIDLite(dest.BalanceID)
	require.NoError(t, err, "Failed to get destination balance after refund of refund")

	// Verify the balances are back to the post-original transaction state
	require.Equal(t, 0, sourceAfterRefundOfRefund.Balance.Cmp(expectedDebit),
		"Source balance should be back to original debit after refund of refund")
	require.Equal(t, 0, destAfterRefundOfRefund.Balance.Cmp(expectedCredit),
		"Destination balance should be back to original credit after refund of refund")
}

func TestRejectTransaction(t *testing.T) {
	// Skip in short mode
	if testing.Short() {
		t.Skip("Skipping transaction rejection test in short mode")
	}

	ctx := context.Background()
	cnf := &config.Configuration{
		Redis: config.RedisConfig{
			Dns: "localhost:6379",
		},
		DataSource: config.DataSourceConfig{
			Dns: "postgres://postgres:password@localhost:5432/blnk?sslmode=disable",
		},
		Queue: config.QueueConfig{
			WebhookQueue:     "webhook_queue_test",
			IndexQueue:       "index_queue_test",
			TransactionQueue: "transaction_queue_test",
			NumberOfQueues:   1,
		},
		Server: config.ServerConfig{
			SecretKey: "test-secret",
		},
		Transaction: config.TransactionConfig{
			BatchSize:        100,
			MaxQueueSize:     1000,
			LockDuration:     time.Second * 30,
			IndexQueuePrefix: "test_index",
		},
	}
	config.ConfigStore.Store(cnf)

	ds, err := database.NewDataSource(cnf)
	require.NoError(t, err, "Failed to create datasource")

	blnk, err := NewBlnk(ds)
	require.NoError(t, err, "Failed to create Blnk instance")

	// Create a unique transaction reference
	txnRef := "txn_" + model.GenerateUUIDWithSuffix("reject_test")

	// Create test balances
	sourceBalance := &model.Balance{
		Currency: "USD",
		LedgerID: "general_ledger_id",
	}
	destBalance := &model.Balance{
		Currency: "USD",
		LedgerID: "general_ledger_id",
	}

	source, err := ds.CreateBalance(*sourceBalance)
	require.NoError(t, err, "Failed to create source balance")

	dest, err := ds.CreateBalance(*destBalance)
	require.NoError(t, err, "Failed to create destination balance")

	// Create transaction to reject
	txn := &model.Transaction{
		TransactionID:  model.GenerateUUIDWithSuffix("txn"), // Ensure unique ID
		Reference:      txnRef,
		Source:         source.BalanceID,
		Destination:    dest.BalanceID,
		Amount:         500,
		AmountString:   "5.00",
		PreciseAmount:  big.NewInt(50000),
		Currency:       "USD",
		AllowOverdraft: true,
		Precision:      100,
		MetaData:       map[string]interface{}{"test": true},
		Status:         StatusQueued, // Initialize as queued
	}

	// Set a rejection reason
	rejectionReason := "Insufficient funds"

	// Reject the transaction
	rejectedTxn, err := blnk.RejectTransaction(ctx, txn, rejectionReason)
	require.NoError(t, err, "Failed to reject transaction")

	// Verify rejection details
	require.Equal(t, StatusRejected, rejectedTxn.Status, "Transaction status should be REJECTED")
	require.Contains(t, rejectedTxn.MetaData, "blnk_rejection_reason", "Metadata should contain rejection reason")
	require.Equal(t, rejectionReason, rejectedTxn.MetaData["blnk_rejection_reason"], "Rejection reason should match")

	// Verify transaction was persisted
	persistedTxn, err := ds.GetTransactionByRef(ctx, txnRef)
	require.NoError(t, err, "Failed to get persisted transaction")
	require.Equal(t, StatusRejected, persistedTxn.Status, "Persisted transaction should have REJECTED status")
	require.Contains(t, persistedTxn.MetaData, "blnk_rejection_reason", "Persisted metadata should contain rejection reason")
	require.Equal(t, rejectionReason, persistedTxn.MetaData["blnk_rejection_reason"], "Persisted rejection reason should match")

	// Verify balances should be unaffected by rejected transaction
	updatedSource, err := ds.GetBalanceByIDLite(source.BalanceID)
	require.NoError(t, err, "Failed to get updated source balance")

	updatedDest, err := ds.GetBalanceByIDLite(dest.BalanceID)
	require.NoError(t, err, "Failed to get updated destination balance")

	// Balances should be zero
	require.Equal(t, 0, updatedSource.Balance.Cmp(big.NewInt(0)),
		"Source balance should be zero for rejected transaction")
	require.Equal(t, 0, updatedDest.Balance.Cmp(big.NewInt(0)),
		"Destination balance should be zero for rejected transaction")
	require.Equal(t, 0, updatedSource.InflightBalance.Cmp(big.NewInt(0)),
		"Source inflight balance should be zero for rejected transaction")
	require.Equal(t, 0, updatedDest.InflightBalance.Cmp(big.NewInt(0)),
		"Destination inflight balance should be zero for rejected transaction")

	// Attempt to refund the rejected transaction - should fail
	_, err = blnk.RefundTransaction(ctx, rejectedTxn.TransactionID, true)
	require.Error(t, err, "Refunding a rejected transaction should fail")
	// Check for the specific error substring, ignoring the transaction ID
	require.Contains(t, err.Error(), "is not in a state that can be refunded (status: REJECTED)",
		"Error message should indicate transaction cannot be refunded due to its state")
}

func TestCommitWorkerFullFlow(t *testing.T) {
	// Skip in short mode
	if testing.Short() {
		t.Skip("Skipping commit worker test in short mode")
	}

	ctx := context.Background()
	cnf := &config.Configuration{
		Redis: config.RedisConfig{
			Dns: "localhost:6379",
		},
		DataSource: config.DataSourceConfig{
			Dns: "postgres://postgres:password@localhost:5432/blnk?sslmode=disable",
		},
		Queue: config.QueueConfig{
			WebhookQueue:     "webhook_queue_test",
			IndexQueue:       "index_queue_test",
			TransactionQueue: "transaction_queue_test",
			NumberOfQueues:   1,
		},
		Server: config.ServerConfig{
			SecretKey: "test-secret",
		},
		Transaction: config.TransactionConfig{
			BatchSize:        100,
			MaxQueueSize:     1000,
			LockDuration:     time.Second * 30,
			IndexQueuePrefix: "test_index",
		},
	}
	config.ConfigStore.Store(cnf)

	ds, err := database.NewDataSource(cnf)
	require.NoError(t, err, "Failed to create datasource")

	blnk, err := NewBlnk(ds)
	require.NoError(t, err, "Failed to create Blnk instance")

	queueName := fmt.Sprintf("%s_%d", cnf.Queue.TransactionQueue, 1)
	cleanupWorker := startTestAsynqWorker(t, cnf, blnk, queueName)
	defer cleanupWorker()

	// Create test balances with initial amounts of zero
	sourceBalance := &model.Balance{
		Currency: "USD",
		LedgerID: "general_ledger_id",
	}
	destBalance := &model.Balance{
		Currency: "USD",
		LedgerID: "general_ledger_id",
	}

	source, err := ds.CreateBalance(*sourceBalance)
	require.NoError(t, err, "Failed to create source balance")

	dest, err := ds.CreateBalance(*destBalance)
	require.NoError(t, err, "Failed to create destination balance")

	// Step 1: Create an inflight transaction with skip_queue set to true
	txnRef := "txn_" + model.GenerateUUIDWithSuffix("commit_flow_test")
	txn := &model.Transaction{
		Reference:      txnRef,
		Source:         source.BalanceID,
		Destination:    dest.BalanceID,
		Amount:         500,
		Currency:       "USD",
		AllowOverdraft: true,
		Precision:      100,
		MetaData:       map[string]interface{}{"test": true},
		Inflight:       true, // Make this an inflight transaction
		SkipQueue:      true, // Process immediately
	}

	// Step 2: Queue/process the transaction (which will apply it immediately due to skip_queue)
	queuedTxn, err := blnk.QueueTransaction(ctx, txn)
	require.NoError(t, err, "Failed to queue transaction")
	require.Equal(t, StatusInflight, queuedTxn.Status, "Transaction should be INFLIGHT immediately when skip_queue is true")

	// Step 3: Verify balances were updated immediately with inflight amounts
	updatedSource, err := ds.GetBalanceByIDLite(source.BalanceID)
	require.NoError(t, err, "Failed to get updated source balance")

	updatedDest, err := ds.GetBalanceByIDLite(dest.BalanceID)
	require.NoError(t, err, "Failed to get updated destination balance")

	// Verify inflight balance changes
	expectedInflightDebit := "-50000" // -500 * 100
	expectedInflightCredit := "50000" // 500 * 100

	require.Equal(t, expectedInflightDebit, updatedSource.InflightBalance.String(),
		"Source inflight balance should show debit immediately")
	require.Equal(t, expectedInflightCredit, updatedDest.InflightBalance.String(),
		"Destination inflight balance should show credit immediately")
	require.Equal(t, "0", updatedSource.Balance.String(),
		"Source main balance should still be zero")
	require.Equal(t, "0", updatedDest.Balance.String(),
		"Destination main balance should still be zero")

	// Step 4: Get the transaction by reference to get its ID
	inflightEntry, err := ds.GetTransactionByRef(ctx, txnRef)
	require.NoError(t, err, "Failed to get transaction by reference")
	require.Equal(t, StatusInflight, inflightEntry.Status, "Transaction should have INFLIGHT status")

	// Step 5: Setup commit worker
	var wg sync.WaitGroup
	wg.Add(1)

	jobs := make(chan *model.Transaction, 1)
	results := make(chan BatchJobResult, 1)

	// Get the transaction object by ID for the worker
	txnObj, err := ds.GetTransaction(ctx, inflightEntry.TransactionID)
	require.NoError(t, err, "Failed to get transaction by ID")

	// Push to the jobs channel
	jobs <- txnObj
	close(jobs)

	// Step 6: Run the commit worker
	go blnk.CommitWorker(ctx, jobs, results, &wg, big.NewInt(0)) // 0 = commit full amount

	// Wait for the worker to finish
	wg.Wait()
	close(results)

	// Collect the result
	var result BatchJobResult
	select {
	case result = <-results:
		// Got a result
	default:
		t.Fatal("No results received from commit worker")
	}

	// Step 7: Verify the commit worker result
	require.NoError(t, result.Error, "Commit worker should not return an error")
	require.NotNil(t, result.Txn, "Commit worker should return a transaction")
	require.Equal(t, StatusApplied, result.Txn.Status, "Committed transaction should have APPLIED status")
	require.Equal(t, inflightEntry.TransactionID, result.Txn.ParentTransaction,
		"Committed transaction should reference the original as parent")

	polledTxn, err := pollForTransactionStatus(ctx, ds, result.Txn.Reference, "APPLIED", 1*time.Second, 10*time.Second)
	require.NoError(t, err)
	require.Equal(t, StatusApplied, polledTxn.Status, "Committed transaction should have APPLIED status")

	// Step 8: Verify final balances
	finalSource, err := ds.GetBalanceByIDLite(source.BalanceID)
	require.NoError(t, err, "Failed to get final source balance")

	finalDest, err := ds.GetBalanceByIDLite(dest.BalanceID)
	require.NoError(t, err, "Failed to get final destination balance")

	// Verify balance changes - amounts should move from inflight to main balances
	expectedDebit := "-50000" // -500 * 100
	expectedCredit := "50000" // 500 * 100

	require.Equal(t, expectedDebit, finalSource.Balance.String(),
		"Source balance should now reflect the committed amount")
	require.Equal(t, expectedCredit, finalDest.Balance.String(),
		"Destination balance should now reflect the committed amount")
	require.Equal(t, "0", finalSource.InflightBalance.String(),
		"Source inflight balance should be zero after commit")
	require.Equal(t, "0", finalDest.InflightBalance.String(),
		"Destination inflight balance should be zero after commit")
}

func TestVoidWorkerFullFlow(t *testing.T) {
	// Skip in short mode
	if testing.Short() {
		t.Skip("Skipping void worker test in short mode")
	}

	ctx := context.Background()
	cnf := &config.Configuration{
		Redis: config.RedisConfig{
			Dns: "localhost:6379",
		},
		DataSource: config.DataSourceConfig{
			Dns: "postgres://postgres:password@localhost:5432/blnk?sslmode=disable",
		},
		Queue: config.QueueConfig{
			WebhookQueue:     "webhook_queue_test",
			IndexQueue:       "index_queue_test",
			TransactionQueue: "transaction_queue_test",
			NumberOfQueues:   1,
		},
		Server: config.ServerConfig{
			SecretKey: "test-secret",
		},
		Transaction: config.TransactionConfig{
			BatchSize:        100,
			MaxQueueSize:     1000,
			LockDuration:     time.Second * 30,
			IndexQueuePrefix: "test_index",
		},
	}
	config.ConfigStore.Store(cnf)

	ds, err := database.NewDataSource(cnf)
	require.NoError(t, err, "Failed to create datasource")

	blnk, err := NewBlnk(ds)
	require.NoError(t, err, "Failed to create Blnk instance")

	// Create test balances with initial amounts of zero
	sourceBalance := &model.Balance{
		Currency: "USD",
		LedgerID: "general_ledger_id",
	}
	destBalance := &model.Balance{
		Currency: "USD",
		LedgerID: "general_ledger_id",
	}

	source, err := ds.CreateBalance(*sourceBalance)
	require.NoError(t, err, "Failed to create source balance")

	dest, err := ds.CreateBalance(*destBalance)
	require.NoError(t, err, "Failed to create destination balance")

	// Step 1: Create an inflight transaction with skip_queue set to true
	txnRef := "txn_" + model.GenerateUUIDWithSuffix("void_flow_test")
	txn := &model.Transaction{
		Reference:      txnRef,
		Source:         source.BalanceID,
		Destination:    dest.BalanceID,
		Amount:         500,
		Currency:       "USD",
		AllowOverdraft: true,
		Precision:      100,
		MetaData:       map[string]interface{}{"test": true},
		Inflight:       true, // Make this an inflight transaction
		SkipQueue:      true, // Process immediately
	}

	// Step 2: Queue/process the transaction (which will apply it immediately due to skip_queue)
	queuedTxn, err := blnk.QueueTransaction(ctx, txn)
	require.NoError(t, err, "Failed to queue transaction")
	require.Equal(t, StatusInflight, queuedTxn.Status, "Transaction should be INFLIGHT immediately when skip_queue is true")

	// Step 3: Verify balances were updated immediately with inflight amounts
	updatedSource, err := ds.GetBalanceByIDLite(source.BalanceID)
	require.NoError(t, err, "Failed to get updated source balance")

	updatedDest, err := ds.GetBalanceByIDLite(dest.BalanceID)
	require.NoError(t, err, "Failed to get updated destination balance")

	// Verify inflight balance changes
	expectedInflightDebit := "-50000" // -500 * 100
	expectedInflightCredit := "50000" // 500 * 100

	require.Equal(t, expectedInflightDebit, updatedSource.InflightBalance.String(),
		"Source inflight balance should show debit immediately")
	require.Equal(t, expectedInflightCredit, updatedDest.InflightBalance.String(),
		"Destination inflight balance should show credit immediately")
	require.Equal(t, "0", updatedSource.Balance.String(),
		"Source main balance should still be zero")
	require.Equal(t, "0", updatedDest.Balance.String(),
		"Destination main balance should still be zero")

	// Step 4: Get the transaction by reference to get its ID
	inflightEntry, err := ds.GetTransactionByRef(ctx, txnRef)
	require.NoError(t, err, "Failed to get transaction by reference")
	require.Equal(t, StatusInflight, inflightEntry.Status, "Transaction should have INFLIGHT status")

	// Step 5: Setup void worker
	var wg sync.WaitGroup
	wg.Add(1)

	jobs := make(chan *model.Transaction, 1)
	results := make(chan BatchJobResult, 1)

	// Get the transaction object by ID for the worker
	txnObj, err := ds.GetTransaction(ctx, inflightEntry.TransactionID)
	require.NoError(t, err, "Failed to get transaction by ID")

	// Push to the jobs channel
	jobs <- txnObj
	close(jobs)

	// Step 6: Run the void worker
	go blnk.VoidWorker(ctx, jobs, results, &wg, big.NewInt(0)) // Amount parameter is not used in VoidWorker

	// Wait for the worker to finish
	wg.Wait()
	close(results)

	// Collect the result
	var result BatchJobResult
	select {
	case result = <-results:
		// Got a result
	default:
		t.Fatal("No results received from void worker")
	}

	// Step 7: Verify the void worker result
	require.NoError(t, result.Error, "Void worker should not return an error")
	require.NotNil(t, result.Txn, "Void worker should return a transaction")
	require.Equal(t, StatusVoid, result.Txn.Status, "Voided transaction should have VOID status")
	require.Equal(t, inflightEntry.TransactionID, result.Txn.ParentTransaction,
		"Voided transaction should reference the original as parent")

	// Step 8: Verify final balances
	finalSource, err := ds.GetBalanceByIDLite(source.BalanceID)
	require.NoError(t, err, "Failed to get final source balance")

	finalDest, err := ds.GetBalanceByIDLite(dest.BalanceID)
	require.NoError(t, err, "Failed to get final destination balance")

	// Verify balance changes - inflight balances should be zeroed and main balances should remain unchanged
	require.Equal(t, "0", finalSource.Balance.String(),
		"Source balance should remain unchanged at zero")
	require.Equal(t, "0", finalDest.Balance.String(),
		"Destination balance should remain unchanged at zero")
	require.Equal(t, "0", finalSource.InflightBalance.String(),
		"Source inflight balance should be zero after void")
	require.Equal(t, "0", finalDest.InflightBalance.String(),
		"Destination inflight balance should be zero after void")

	// Step 9: Verify that attempting to void again fails
	var wg2 sync.WaitGroup
	wg2.Add(1)

	jobs2 := make(chan *model.Transaction, 1)
	results2 := make(chan BatchJobResult, 1)

	jobs2 <- txnObj
	close(jobs2)

	go blnk.VoidWorker(ctx, jobs2, results2, &wg2, big.NewInt(0))
	wg2.Wait()
	close(results2)

	var result2 BatchJobResult
	select {
	case result2 = <-results2:
		// Got a result
	default:
		t.Fatal("No results received from second void worker")
	}

	require.Error(t, result2.Error, "Voiding an already voided transaction should fail")
	require.Contains(t, result2.Error.Error(), "transaction has already been voided",
		"Error should indicate transaction is already voided")
}

func TestRefundWorkerFullFlow(t *testing.T) {
	// Skip in short mode
	if testing.Short() {
		t.Skip("Skipping refund worker test in short mode")
	}

	ctx := context.Background()
	cnf := &config.Configuration{
		Redis: config.RedisConfig{
			Dns: "localhost:6379",
		},
		DataSource: config.DataSourceConfig{
			Dns: "postgres://postgres:password@localhost:5432/blnk?sslmode=disable",
		},
		Queue: config.QueueConfig{
			WebhookQueue:     "webhook_queue_test",
			IndexQueue:       "index_queue_test",
			TransactionQueue: "transaction_queue_test",
			NumberOfQueues:   1,
		},
		Server: config.ServerConfig{
			SecretKey: "test-secret",
		},
		Transaction: config.TransactionConfig{
			BatchSize:        100,
			MaxQueueSize:     1000,
			LockDuration:     time.Second * 30,
			IndexQueuePrefix: "test_index",
		},
	}
	config.ConfigStore.Store(cnf)

	ds, err := database.NewDataSource(cnf)
	require.NoError(t, err, "Failed to create datasource")

	blnk, err := NewBlnk(ds)
	require.NoError(t, err, "Failed to create Blnk instance")

	// Create test balances with initial amounts of zero
	sourceBalance := &model.Balance{
		Currency: "USD",
		LedgerID: "general_ledger_id",
	}
	destBalance := &model.Balance{
		Currency: "USD",
		LedgerID: "general_ledger_id",
	}

	source, err := ds.CreateBalance(*sourceBalance)
	require.NoError(t, err, "Failed to create source balance")

	dest, err := ds.CreateBalance(*destBalance)
	require.NoError(t, err, "Failed to create destination balance")

	// Step 1: Create a standard (non-inflight) transaction with skip_queue set to true
	txnRef := "txn_" + model.GenerateUUIDWithSuffix("refund_flow_test")
	txn := &model.Transaction{
		Reference:      txnRef,
		Source:         source.BalanceID,
		Destination:    dest.BalanceID,
		Amount:         500,
		Currency:       "USD",
		AllowOverdraft: true,
		Precision:      100,
		MetaData:       map[string]interface{}{"test": true},
		SkipQueue:      true, // Process immediately
		// No Inflight flag - this is a standard transaction that will be immediately applied
	}

	// Step 2: Queue/process the transaction (which will apply it immediately due to skip_queue)
	queuedTxn, err := blnk.QueueTransaction(ctx, txn)
	require.NoError(t, err, "Failed to queue transaction")
	require.Equal(t, StatusApplied, queuedTxn.Status, "Transaction should be APPLIED immediately when skip_queue is true")

	// Step 3: Verify balances were updated immediately with the transaction amounts
	updatedSource, err := ds.GetBalanceByIDLite(source.BalanceID)
	require.NoError(t, err, "Failed to get updated source balance")

	updatedDest, err := ds.GetBalanceByIDLite(dest.BalanceID)
	require.NoError(t, err, "Failed to get updated destination balance")

	// Verify main balance changes
	expectedDebit := "-50000" // -500 * 100
	expectedCredit := "50000" // 500 * 100

	require.Equal(t, expectedDebit, updatedSource.Balance.String(),
		"Source balance should show debit immediately")
	require.Equal(t, expectedCredit, updatedDest.Balance.String(),
		"Destination balance should show credit immediately")
	require.Equal(t, "0", updatedSource.InflightBalance.String(),
		"Source inflight balance should remain zero")
	require.Equal(t, "0", updatedDest.InflightBalance.String(),
		"Destination inflight balance should remain zero")

	// Step 4: Get the transaction by reference to get its ID
	appliedEntry, err := ds.GetTransactionByRef(ctx, txnRef)
	require.NoError(t, err, "Failed to get transaction by reference")
	require.Equal(t, StatusApplied, appliedEntry.Status, "Transaction should have APPLIED status")

	// Step 5: Setup refund worker
	var wg sync.WaitGroup
	wg.Add(1)

	jobs := make(chan *model.Transaction, 1)
	results := make(chan BatchJobResult, 1)

	// Get the transaction object by ID for the worker
	txnObj, err := ds.GetTransaction(ctx, appliedEntry.TransactionID)
	require.NoError(t, err, "Failed to get transaction by ID")

	//apply skip queue to txn to process refund immediately
	txnObj.SkipQueue = true

	// Push to the jobs channel
	jobs <- txnObj
	close(jobs)

	// Step 6: Run the refund worker
	go blnk.RefundWorker(ctx, jobs, results, &wg, big.NewInt(0))

	// Wait for the worker to finish
	wg.Wait()
	close(results)

	// Collect the result
	var result BatchJobResult
	select {
	case result = <-results:
		// Got a result
	default:
		t.Fatal("No results received from refund worker")
	}

	// Step 7: Verify the refund worker result
	require.NoError(t, result.Error, "Refund worker should not return an error")
	require.NotNil(t, result.Txn, "Refund worker should return a transaction")
	require.Equal(t, StatusApplied, result.Txn.Status, "Refund transaction should have APPLIED status")
	require.Equal(t, appliedEntry.TransactionID, result.Txn.ParentTransaction,
		"Refund transaction should reference the original as parent")
	require.Equal(t, appliedEntry.Source, result.Txn.Destination,
		"Refund transaction should swap source and destination")
	require.Equal(t, appliedEntry.Destination, result.Txn.Source,
		"Refund transaction should swap source and destination")

	// Step 8: Verify final balances
	finalSource, err := ds.GetBalanceByIDLite(source.BalanceID)
	require.NoError(t, err, "Failed to get final source balance")

	finalDest, err := ds.GetBalanceByIDLite(dest.BalanceID)
	require.NoError(t, err, "Failed to get final destination balance")

	// Verify balances are now back to zero (original amount - refund = 0)
	require.Equal(t, "0", finalSource.Balance.String(),
		"Source balance should be zero after refund")
	require.Equal(t, "0", finalDest.Balance.String(),
		"Destination balance should be zero after refund")
	require.Equal(t, "0", finalSource.InflightBalance.String(),
		"Source inflight balance should remain zero")
	require.Equal(t, "0", finalDest.InflightBalance.String(),
		"Destination inflight balance should remain zero")

	// Step 9: Test refunding a rejected transaction (which should fail)
	// Create a transaction to be rejected
	rejectedTxnRef := "txn_" + model.GenerateUUIDWithSuffix("rejected_test")
	rejectedTxn := &model.Transaction{
		TransactionID:  model.GenerateUUIDWithSuffix("txn"),
		Reference:      rejectedTxnRef,
		Source:         source.BalanceID,
		Destination:    dest.BalanceID,
		Amount:         200,
		AmountString:   "2.00",
		PreciseAmount:  big.NewInt(20000),
		Currency:       "USD",
		AllowOverdraft: true,
		Precision:      100,
		Status:         StatusQueued,
	}

	// Reject the transaction
	rejectedTxn, err = blnk.RejectTransaction(ctx, rejectedTxn, "Insufficient funds")
	require.NoError(t, err, "Failed to reject transaction")
	require.Equal(t, StatusRejected, rejectedTxn.Status, "Transaction should have REJECTED status")

	// Try to refund the rejected transaction
	var wg2 sync.WaitGroup
	wg2.Add(1)

	jobs2 := make(chan *model.Transaction, 1)
	results2 := make(chan BatchJobResult, 1)

	jobs2 <- rejectedTxn
	close(jobs2)

	go blnk.RefundWorker(ctx, jobs2, results2, &wg2, big.NewInt(0))
	wg2.Wait()
	close(results2)

	var result2 BatchJobResult
	select {
	case result2 = <-results2:
		// Got a result
	default:
		t.Fatal("No results received from second refund worker")
	}

	require.Error(t, result2.Error, "Refunding a rejected transaction via worker should fail")
	// Check for the specific error substring, ignoring the transaction ID
	require.Contains(t, result2.Error.Error(), "is not in a state that can be refunded (status: REJECTED)",
		"Error should indicate transaction cannot be refunded")
}

func TestRefundAlreadyRefundedTransaction(t *testing.T) {
	// Skip in short mode
	if testing.Short() {
		t.Skip("Skipping queue flow test in short mode")
	}

	ctx := context.Background()
	cnf := &config.Configuration{
		Redis: config.RedisConfig{
			Dns: "localhost:6379",
		},
		DataSource: config.DataSourceConfig{
			Dns: "postgres://postgres:password@localhost:5432/blnk?sslmode=disable",
		},
		Queue: config.QueueConfig{
			WebhookQueue:     "webhook_queue_test",
			IndexQueue:       "index_queue_test",
			TransactionQueue: "transaction_queue_test",
			NumberOfQueues:   1,
		},
		Server: config.ServerConfig{
			SecretKey: "test-secret",
		},
		Transaction: config.TransactionConfig{
			BatchSize:        100,
			MaxQueueSize:     1000,
			LockDuration:     time.Second * 30,
			IndexQueuePrefix: "test_index",
		},
	}
	config.ConfigStore.Store(cnf)

	ds, err := database.NewDataSource(cnf)
	require.NoError(t, err, "Failed to create datasource")

	blnk, err := NewBlnk(ds)
	require.NoError(t, err, "Failed to create Blnk instance")

	txnRef := "txn_" + model.GenerateUUIDWithSuffix("test_already_refunded")

	// Create test balances
	sourceBalance := &model.Balance{
		Currency: "USD",
		LedgerID: "general_ledger_id",
	}
	destBalance := &model.Balance{
		Currency: "USD",
		LedgerID: "general_ledger_id",
	}

	source, err := ds.CreateBalance(*sourceBalance)
	require.NoError(t, err, "Failed to create source balance")

	dest, err := ds.CreateBalance(*destBalance)
	require.NoError(t, err, "Failed to create destination balance")

	// Create a standard transaction
	originalAmount := 500.0
	txn := &model.Transaction{
		Reference:      txnRef,
		Source:         source.BalanceID,
		Destination:    dest.BalanceID,
		Amount:         originalAmount,
		Currency:       "USD",
		AllowOverdraft: true,
		Precision:      100,
		MetaData:       map[string]interface{}{"test": true},
		SkipQueue:      true,
	}

	// Process the transaction
	originalTxn, err := blnk.QueueTransaction(ctx, txn)
	require.NoError(t, err, "Failed to process transaction")
	require.Equal(t, StatusApplied, originalTxn.Status, "Transaction should be APPLIED")

	// Verify balances after initial transaction
	updatedSource, err := ds.GetBalanceByIDLite(source.BalanceID)
	require.NoError(t, err, "Failed to get updated source balance")
	updatedDest, err := ds.GetBalanceByIDLite(dest.BalanceID)
	require.NoError(t, err, "Failed to get updated destination balance")
	expectedDebit := big.NewInt(int64(-originalAmount) * 100)
	expectedCredit := big.NewInt(int64(originalAmount) * 100)
	require.Equal(t, 0, updatedSource.Balance.Cmp(expectedDebit), "Source balance incorrect after initial transaction")
	require.Equal(t, 0, updatedDest.Balance.Cmp(expectedCredit), "Destination balance incorrect after initial transaction")

	// Get the actual transaction ID for the refund operation
	txnEntry, err := ds.GetTransactionByRef(ctx, txnRef)
	require.NoError(t, err, "Failed to get transaction entry")

	// Refund the transaction for the first time
	refundTxn, err := blnk.RefundTransaction(ctx, txnEntry.TransactionID, true)
	require.NoError(t, err, "Failed to refund transaction the first time")
	require.Equal(t, StatusApplied, refundTxn.Status, "First refund transaction should be APPLIED")

	// Verify balances are back to zero after the first refund
	sourceAfterFirstRefund, err := ds.GetBalanceByIDLite(source.BalanceID)
	require.NoError(t, err, "Failed to get source balance after first refund")
	destAfterFirstRefund, err := ds.GetBalanceByIDLite(dest.BalanceID)
	require.NoError(t, err, "Failed to get destination balance after first refund")
	require.Equal(t, 0, sourceAfterFirstRefund.Balance.Cmp(big.NewInt(0)), "Source balance should be zero after first refund")
	require.Equal(t, 0, destAfterFirstRefund.Balance.Cmp(big.NewInt(0)), "Destination balance should be zero after first refund")

	// Attempt to refund the original transaction again
	_, err = blnk.RefundTransaction(ctx, txnEntry.TransactionID, true)
	require.Error(t, err, "Refunding an already refunded transaction should fail")
	// Check for the specific error substring, ignoring the transaction ID
	require.Contains(t, err.Error(), "has already been refunded", "Error message should indicate the transaction was already refunded")

	// Verify balances remain unchanged after the failed second refund attempt
	sourceAfterSecondAttempt, err := ds.GetBalanceByIDLite(source.BalanceID)
	require.NoError(t, err, "Failed to get source balance after second refund attempt")
	destAfterSecondAttempt, err := ds.GetBalanceByIDLite(dest.BalanceID)
	require.NoError(t, err, "Failed to get destination balance after second refund attempt")
	require.Equal(t, 0, sourceAfterSecondAttempt.Balance.Cmp(big.NewInt(0)), "Source balance should still be zero after failed second refund")
	require.Equal(t, 0, destAfterSecondAttempt.Balance.Cmp(big.NewInt(0)), "Destination balance should still be zero after failed second refund")
}

func TestQueueTransactionFlowAsyncPolled(t *testing.T) {
	// Skip in short mode
	if testing.Short() {
		t.Skip("Skipping queue flow test in short mode")
	}

	ctx := context.Background()
	cnf := &config.Configuration{
		Redis: config.RedisConfig{
			Dns: "localhost:6379", // Ensure Redis is running for queue tests
		},
		DataSource: config.DataSourceConfig{
			Dns: "postgres://postgres:password@localhost:5432/blnk?sslmode=disable", // Ensure Postgres is running
		},
		Queue: config.QueueConfig{ // Ensure queue names are unique if tests run in parallel
			WebhookQueue:        "webhook_queue_test_async_polled",
			IndexQueue:          "index_queue_test_async_polled",
			TransactionQueue:    "transaction_queue_test_async_polled", // Base name for transaction queue
			NumberOfQueues:      1,                                     // Test with one queue for simplicity
			InflightExpiryQueue: "inflight_expiry_queue_test_async_polled",
		},
		Server: config.ServerConfig{
			SecretKey: "test-secret-async-polled",
		},
		Transaction: config.TransactionConfig{
			BatchSize:        100,
			MaxQueueSize:     1000,
			LockDuration:     time.Second * 30,
			IndexQueuePrefix: "test_index_async_polled",
		},
	}
	config.ConfigStore.Store(cnf)

	ds, err := database.NewDataSource(cnf)
	require.NoError(t, err, "Failed to create datasource")

	blnkInstance, err := NewBlnk(ds)
	require.NoError(t, err, "Failed to create Blnk instance")

	// Construct the specific transaction queue name
	transactionQueueName := fmt.Sprintf("%s_%d", cnf.Queue.TransactionQueue, 1)

	// Start the test Asynq worker
	cleanupWorker := startTestAsynqWorker(t, cnf, blnkInstance, transactionQueueName)
	defer cleanupWorker()

	txnRef := "txn_" + model.GenerateUUIDWithSuffix("test_async_polled")

	sourceBalance := &model.Balance{
		Currency: "USD",
		LedgerID: "general_ledger_id",
	}
	destBalance := &model.Balance{
		Currency: "USD",
		LedgerID: "general_ledger_id",
	}

	source, err := ds.CreateBalance(*sourceBalance)
	require.NoError(t, err, "Failed to create source balance")
	dest, err := ds.CreateBalance(*destBalance)
	require.NoError(t, err, "Failed to create destination balance")

	txn := &model.Transaction{
		Reference:      txnRef,
		Source:         source.BalanceID,
		Destination:    dest.BalanceID,
		Amount:         500,
		Currency:       "USD",
		AllowOverdraft: true,
		Precision:      100,
		MetaData:       map[string]interface{}{"test": true},
		SkipQueue:      false, // Ensure transaction is queued
	}

	queuedTxn, err := blnkInstance.QueueTransaction(ctx, txn)
	require.NoError(t, err, "Failed to queue transaction")
	require.Equal(t, StatusQueued, queuedTxn.Status, "Transaction should be QUEUED")
	t.Logf("Transaction %s (Ref: %s) queued with ID %s", queuedTxn.Reference, queuedTxn.TransactionID, queuedTxn.TransactionID)

	// The worker will pick up 'queuedTxn'.
	// RecordTransaction, when processing a queued transaction, will:
	// 1. Set queuedTxn.ID as ParentTransaction for the new record.
	// 2. Generate a new TransactionID for the processed record.
	// 3. Modify the Reference to be originalRef + "_q".
	// So we poll for this modified reference.
	processedTxnRef := fmt.Sprintf("%s_%s", txnRef, "q")
	pollInterval := 200 * time.Millisecond // Increased poll interval slightly
	timeoutDuration := 15 * time.Second    // Increased timeout slightly for real worker

	t.Logf("Polling for processed transaction ref: %s (Original Queued Txn ID: %s)", processedTxnRef, queuedTxn.TransactionID)

	appliedTxn, err := pollForTransactionStatus(ctx, ds, processedTxnRef, StatusApplied, pollInterval, timeoutDuration)
	// Check error from polling more carefully
	if err != nil {
		// If timeout, try to get the transaction directly to see its status for debugging
		currentTxn, getErr := ds.GetTransactionByRef(ctx, processedTxnRef)
		if getErr == nil {
			t.Logf("DEBUG: Polling timed out. Current status of txn ref %s is %s. Parent: %s", processedTxnRef, currentTxn.Status, currentTxn.ParentTransaction)
		} else {
			t.Logf("DEBUG: Polling timed out. Failed to get txn ref %s directly: %v", processedTxnRef, getErr)
		}
		// Also check original queued transaction status
		originalQueuedTxn, getOrigErr := ds.GetTransaction(ctx, queuedTxn.TransactionID)
		if getOrigErr == nil {
			t.Logf("DEBUG: Original queued transaction ID %s status is %s.", queuedTxn.TransactionID, originalQueuedTxn.Status)
		}
		require.NoError(t, err, fmt.Sprintf("Polling failed for applied transaction %s. Error: %v", processedTxnRef, err))
	}

	require.NotNil(t, appliedTxn, "Applied transaction should not be nil")
	require.Equal(t, StatusApplied, appliedTxn.Status, "Processed transaction status should be APPLIED")
	require.Equal(t, queuedTxn.TransactionID, appliedTxn.ParentTransaction, "Applied transaction's parent ID should match original queued transaction ID")

	updatedSource, err := ds.GetBalanceByIDLite(source.BalanceID)
	require.NoError(t, err, "Failed to get updated source balance")
	updatedDest, err := ds.GetBalanceByIDLite(dest.BalanceID)
	require.NoError(t, err, "Failed to get updated destination balance")

	expectedDebit := big.NewInt(int64(-500) * 100)
	expectedCredit := big.NewInt(int64(500) * 100)

	assert.Equal(t, 0, updatedSource.Balance.Cmp(expectedDebit), "Source balance incorrect")
	assert.Equal(t, 0, updatedDest.Balance.Cmp(expectedCredit), "Destination balance incorrect")
}

// Helper for Asynq logger to use t.Logf
type testLogger struct {
	t *testing.T
}

func newTestLogger(t *testing.T) *testLogger {
	return &testLogger{t: t}
}

func (tl *testLogger) Debug(args ...interface{}) {
	tl.t.Logf("ASYNQ_DEBUG: %s", fmt.Sprint(args...))
}

func (tl *testLogger) Info(args ...interface{}) {
	tl.t.Logf("ASYNQ_INFO: %s", fmt.Sprint(args...))
}

func (tl *testLogger) Warn(args ...interface{}) {
	tl.t.Logf("ASYNQ_WARN: %s", fmt.Sprint(args...))
}

func (tl *testLogger) Error(args ...interface{}) {
	tl.t.Logf("ASYNQ_ERROR: %s", fmt.Sprint(args...))
}

func (tl *testLogger) Fatal(args ...interface{}) {
	tl.t.Logf("ASYNQ_FATAL: %s", fmt.Sprint(args...)) // t.Fatalf would exit test
}

// startTestAsynqWorker sets up and starts an Asynq server for testing purposes.
// It takes the testing object, configuration, Blnk instance, and the specific transaction queue name.
// It returns a cleanup function that should be deferred by the caller to shut down the server.
func startTestAsynqWorker(t *testing.T, cnf *config.Configuration, blnkInstance *Blnk, transactionQueueName string) func() {
	redisOption, err := redis_db.ParseRedisURL(cnf.Redis.Dns)
	require.NoError(t, err, "Failed to parse Redis URL for Asynq")

	queues := make(map[string]int)
	queues[transactionQueueName] = 1 // Concurrency for the transaction queue

	srv := asynq.NewServer(
		asynq.RedisClientOpt{
			Addr:      redisOption.Addr,
			Password:  redisOption.Password,
			DB:        redisOption.DB,
			TLSConfig: redisOption.TLSConfig,
		},
		asynq.Config{
			Concurrency: 1, // Overall server concurrency
			Queues:      queues,
			Logger:      newTestLogger(t),
		},
	)

	mux := asynq.NewServeMux()

	// Define transaction processing handler
	processTransactionHandler := func(ctx context.Context, task *asynq.Task) error {
		var txn model.Transaction
		if err := json.Unmarshal(task.Payload(), &txn); err != nil {
			t.Logf("TEST_WORKER: Error unmarshalling transaction: %v", err)
			return fmt.Errorf("failed to unmarshal transaction: %w", err)
		}

		t.Logf("TEST_WORKER: Picked up transaction %s (Ref: %s) for processing.", txn.TransactionID, txn.Reference)
		processedTxn, err := blnkInstance.RecordTransaction(ctx, &txn) // Use blnkInstance from the outer scope
		if err != nil {
			t.Logf("TEST_WORKER: Error recording transaction %s (Ref: %s): %v", txn.TransactionID, txn.Reference, err)
			if strings.Contains(strings.ToLower(err.Error()), "insufficient funds") || strings.Contains(strings.ToLower(err.Error()), "transaction exceeds overdraft limit") {
				_, rejectErr := blnkInstance.RejectTransaction(ctx, &txn, err.Error())
				if rejectErr != nil {
					t.Logf("TEST_WORKER: Error rejecting transaction %s after processing error: %v", txn.TransactionID, rejectErr)
					return fmt.Errorf("processing error: %v, rejection error: %w", err, rejectErr)
				}
				t.Logf("TEST_WORKER: Rejected transaction %s (Ref: %s) due to: %v", txn.TransactionID, txn.Reference, err)
				return nil // Assuming rejection is a final state for this test handler.
			}
			return err // Allow Asynq to retry for other errors
		}
		t.Logf("TEST_WORKER: Successfully processed transaction %s (Ref: %s), new ID: %s, new Ref: %s, Status: %s", txn.TransactionID, txn.Reference, processedTxn.TransactionID, processedTxn.Reference, processedTxn.Status)
		return nil
	}

	mux.HandleFunc(transactionQueueName, processTransactionHandler)

	go func() {
		t.Logf("TEST_WORKER: Starting Asynq server, listening on queue: %s", transactionQueueName)
		if err := srv.Run(mux); err != nil {
			t.Errorf("TEST_WORKER: Asynq server Run() error: %v", err)
		}
	}()

	return func() {
		t.Log("TEST_WORKER: Shutting down Asynq server...")
		srv.Shutdown()
		t.Log("TEST_WORKER: Asynq server shut down.")
	}
}

func TestInflightTransactionFlowAsyncPolled(t *testing.T) {
	// Skip in short mode
	if testing.Short() {
		t.Skip("Skipping inflight async flow test in short mode")
	}

	ctx := context.Background()
	cnf := &config.Configuration{
		Redis: config.RedisConfig{
			Dns: "localhost:6379",
		},
		DataSource: config.DataSourceConfig{
			Dns: "postgres://postgres:password@localhost:5432/blnk?sslmode=disable",
		},
		Queue: config.QueueConfig{
			WebhookQueue:     "webhook_queue_test_inflight_async",
			IndexQueue:       "index_queue_test_inflight_async",
			TransactionQueue: "transaction_queue_test_inflight_async",
			NumberOfQueues:   1,
		},
		Server: config.ServerConfig{
			SecretKey: "test-secret-inflight-async",
		},
		Transaction: config.TransactionConfig{
			BatchSize:        100,
			MaxQueueSize:     1000,
			LockDuration:     time.Second * 30,
			IndexQueuePrefix: "test_index_inflight_async",
		},
	}
	config.ConfigStore.Store(cnf)

	// Construct the specific transaction queue name
	transactionQueueName := fmt.Sprintf("%s_%d", cnf.Queue.TransactionQueue, 1)

	ds, err := database.NewDataSource(cnf)
	require.NoError(t, err, "Failed to create datasource")

	blnkInstance, err := NewBlnk(ds)
	require.NoError(t, err, "Failed to create Blnk instance")

	// Start the test Asynq worker
	cleanupWorker := startTestAsynqWorker(t, cnf, blnkInstance, transactionQueueName)
	defer cleanupWorker()

	txnRef := "txn_" + model.GenerateUUIDWithSuffix("test_inflight_async")

	sourceBalance := &model.Balance{Currency: "USD", LedgerID: "general_ledger_id"}
	destBalance := &model.Balance{Currency: "USD", LedgerID: "general_ledger_id"}

	source, err := ds.CreateBalance(*sourceBalance)
	require.NoError(t, err)
	dest, err := ds.CreateBalance(*destBalance)
	require.NoError(t, err)

	txn := &model.Transaction{
		Reference:      txnRef,
		Source:         source.BalanceID,
		Destination:    dest.BalanceID,
		Amount:         500,
		Inflight:       true, // Key: This is an inflight transaction
		Currency:       "USD",
		AllowOverdraft: true,
		Precision:      100,
		MetaData:       map[string]interface{}{"test": true},
		SkipQueue:      false, // Key: It will be queued first
	}

	queuedTxn, err := blnkInstance.QueueTransaction(ctx, txn)
	require.NoError(t, err, "Failed to queue inflight transaction")
	require.Equal(t, StatusQueued, queuedTxn.Status, "Inflight transaction should initially be QUEUED")

	// Simulate worker picking up and processing the queued inflight transaction
	// The worker calls RecordTransaction, which should create the INFLIGHT record.
	queueCopy := createQueueCopy(queuedTxn, queuedTxn.Reference) // Preserves Inflight=true

	// Poll for the processed transaction (which should now be INFLIGHT)
	// The reference for the processed transaction by RecordTransaction will be queueCopy.Reference
	processedInflightTxnRef := queueCopy.Reference // This is typically originalRef + "_q"
	pollInterval := 200 * time.Millisecond
	timeoutDuration := 10 * time.Second

	fmt.Printf("Polling for INFLIGHT transaction ref: %s (Original Queued ID: %s)\n", processedInflightTxnRef, queuedTxn.TransactionID)

	inflightTxn, err := pollForTransactionStatus(ctx, ds, processedInflightTxnRef, StatusInflight, pollInterval, timeoutDuration)
	require.NoError(t, err, fmt.Sprintf("Polling failed for INFLIGHT transaction %s. Error: %v", processedInflightTxnRef, err))
	require.NotNil(t, inflightTxn, "INFLIGHT transaction should not be nil after polling")
	require.Equal(t, StatusInflight, inflightTxn.Status, "Processed transaction status should be INFLIGHT")
	// The inflightTxn created by RecordTransaction is a child of the *queueCopy* if queueCopy was saved first.
	// However, our createQueueCopy doesn't save itself, RecordTransaction processes its details.
	// The key is that an INFLIGHT transaction now exists with reference `processedInflightTxnRef`.
	// Let's verify its ParentTransaction refers to the *original* queued transaction.
	require.Equal(t, queuedTxn.TransactionID, inflightTxn.ParentTransaction, "INFLIGHT transaction's parent ID should match original queued transaction ID")

	// Verify inflight balances
	updatedSource, err := ds.GetBalanceByIDLite(source.BalanceID)
	require.NoError(t, err)
	updatedDest, err := ds.GetBalanceByIDLite(dest.BalanceID)
	require.NoError(t, err)

	expectedInflightDebit := big.NewInt(int64(-500) * 100)
	expectedInflightCredit := big.NewInt(int64(500) * 100)

	assert.Equal(t, 0, updatedSource.InflightBalance.Cmp(expectedInflightDebit), "Source inflight balance incorrect")
	assert.Equal(t, 0, updatedDest.InflightBalance.Cmp(expectedInflightCredit), "Destination inflight balance incorrect")
	assert.Equal(t, 0, updatedSource.Balance.Cmp(big.NewInt(0)), "Source main balance should be 0")
	assert.Equal(t, 0, updatedDest.Balance.Cmp(big.NewInt(0)), "Destination main balance should be 0")

<<<<<<< HEAD
	// --- Partial Commits ---
	originalAmountPrecise := inflightTxn.PreciseAmount // 50000
	partialAmount1Precise := big.NewInt(100 * 100)     // 10000
	partialAmount2Precise := big.NewInt(150 * 100)     // 15000
	// Remaining amount will be committed with big.NewInt(0) or calculated

	// First Partial Commit (100)
	t.Logf("Submitting first partial commit (amount: %s) for inflightTxn ID: %s, original queuedTxn ID: %s", partialAmount1Precise.String(), inflightTxn.TransactionID, queuedTxn.TransactionID)
	commitTxn1, err := blnkInstance.CommitInflightTransactionWithQueue(ctx, inflightTxn.TransactionID, partialAmount1Precise)
	require.NoError(t, err, "Failed to submit first partial commit")
	require.Equal(t, StatusApplied, commitTxn1.Status, "First partial commit submission should have status COMMIT")

	t.Logf("Polling for first APPLIED commit transaction (Ref: %s)", commitTxn1.Reference)
	appliedCommitTxn1, err := pollForTransactionStatus(ctx, ds, commitTxn1.Reference, StatusApplied, pollInterval, timeoutDuration)
	require.NoError(t, err, fmt.Sprintf("Polling failed for first applied commit (Ref: %s). Error: %v", commitTxn1.Reference, err))
	require.NotNil(t, appliedCommitTxn1, "First applied commit transaction should not be nil")
	require.Equal(t, StatusApplied, appliedCommitTxn1.Status, "First commit transaction status should be APPLIED")
	require.Equal(t, inflightTxn.TransactionID, appliedCommitTxn1.ParentTransaction, "First applied commit parent ID mismatch")

	// Verify balances after first partial commit
	sourceAfterPartial1, _ := ds.GetBalanceByIDLite(source.BalanceID)
	destAfterPartial1, _ := ds.GetBalanceByIDLite(dest.BalanceID)

	expectedSourceBalanceAfter1 := big.NewInt(0).Sub(big.NewInt(0), partialAmount1Precise)          // -10000
	expectedDestBalanceAfter1 := partialAmount1Precise                                              //  10000
	expectedSourceInflightAfter1 := big.NewInt(0).Add(expectedInflightDebit, partialAmount1Precise) // -50000 + 10000 = -40000
	expectedDestInflightAfter1 := big.NewInt(0).Sub(expectedInflightCredit, partialAmount1Precise)  //  50000 -   10000  =  40000

	assert.Equal(t, 0, sourceAfterPartial1.Balance.Cmp(expectedSourceBalanceAfter1), "Source balance incorrect after 1st partial commit")
	assert.Equal(t, 0, destAfterPartial1.Balance.Cmp(expectedDestBalanceAfter1), "Destination balance incorrect after 1st partial commit")
	assert.Equal(t, 0, sourceAfterPartial1.InflightBalance.Cmp(expectedSourceInflightAfter1), "Source inflight balance incorrect after 1st partial commit")
	assert.Equal(t, 0, destAfterPartial1.InflightBalance.Cmp(expectedDestInflightAfter1), "Destination inflight balance incorrect after 1st partial commit")
	t.Logf("Balances verified after first partial commit.")

	// Second Partial Commit (150)
	t.Logf("Submitting second partial commit (amount: %s) for inflightTxn ID: %s", partialAmount2Precise.String(), inflightTxn.TransactionID)
	commitTxn2, err := blnkInstance.CommitInflightTransactionWithQueue(ctx, inflightTxn.TransactionID, partialAmount2Precise)
	require.NoError(t, err, "Failed to submit second partial commit")
	require.Equal(t, StatusApplied, commitTxn2.Status, "Second partial commit submission should have status COMMIT")

	t.Logf("Polling for second APPLIED commit transaction (Ref: %s)", commitTxn2.Reference)
	appliedCommitTxn2, err := pollForTransactionStatus(ctx, ds, commitTxn2.Reference, StatusApplied, pollInterval, timeoutDuration)
	require.NoError(t, err, fmt.Sprintf("Polling failed for second applied commit (Ref: %s). Error: %v", commitTxn2.Reference, err))
	require.NotNil(t, appliedCommitTxn2, "Second applied commit transaction should not be nil")
	require.Equal(t, StatusApplied, appliedCommitTxn2.Status, "Second commit transaction status should be APPLIED")
	require.Equal(t, inflightTxn.TransactionID, appliedCommitTxn2.ParentTransaction, "Second applied commit parent ID mismatch")

	// Verify balances after second partial commit
	sourceAfterPartial2, _ := ds.GetBalanceByIDLite(source.BalanceID)
	destAfterPartial2, _ := ds.GetBalanceByIDLite(dest.BalanceID)

	totalCommittedAfter2 := big.NewInt(0).Add(partialAmount1Precise, partialAmount2Precise)        // 10000 + 15000 = 25000
	expectedSourceBalanceAfter2 := big.NewInt(0).Sub(big.NewInt(0), totalCommittedAfter2)          // -25000
	expectedDestBalanceAfter2 := totalCommittedAfter2                                              //  25000
	expectedSourceInflightAfter2 := big.NewInt(0).Add(expectedInflightDebit, totalCommittedAfter2) // -50000 + 25000 = -25000
	expectedDestInflightAfter2 := big.NewInt(0).Sub(expectedInflightCredit, totalCommittedAfter2)  //  50000 -   25000  =  25000

	assert.Equal(t, 0, sourceAfterPartial2.Balance.Cmp(expectedSourceBalanceAfter2), "Source balance incorrect after 2nd partial commit")
	assert.Equal(t, 0, destAfterPartial2.Balance.Cmp(expectedDestBalanceAfter2), "Destination balance incorrect after 2nd partial commit")
	assert.Equal(t, 0, sourceAfterPartial2.InflightBalance.Cmp(expectedSourceInflightAfter2), "Source inflight balance incorrect after 2nd partial commit")
	assert.Equal(t, 0, destAfterPartial2.InflightBalance.Cmp(expectedDestInflightAfter2), "Destination inflight balance incorrect after 2nd partial commit")
	t.Logf("Balances verified after second partial commit.")

	// Third Partial Commit (Remaining amount - 250)
	// Committing with 0 means commit remaining
	t.Logf("Submitting third partial commit (remaining amount) for inflightTxn ID: %s", inflightTxn.TransactionID)
	commitTxn3, err := blnkInstance.CommitInflightTransactionWithQueue(ctx, inflightTxn.TransactionID, big.NewInt(0))
	require.NoError(t, err, "Failed to submit third partial commit (remaining)")
	require.Equal(t, StatusApplied, commitTxn3.Status, "Third partial commit submission should have status COMMIT")

	t.Logf("Polling for third APPLIED commit transaction (Ref: %s)", commitTxn3.Reference)
	appliedCommitTxn3, err := pollForTransactionStatus(ctx, ds, commitTxn3.Reference, StatusApplied, pollInterval, timeoutDuration)
	require.NoError(t, err, fmt.Sprintf("Polling failed for third applied commit (Ref: %s). Error: %v", commitTxn3.Reference, err))
	require.NotNil(t, appliedCommitTxn3, "Third applied commit transaction should not be nil")
	require.Equal(t, StatusApplied, appliedCommitTxn3.Status, "Third commit transaction status should be APPLIED")
	require.Equal(t, inflightTxn.TransactionID, appliedCommitTxn3.ParentTransaction, "Third applied commit parent ID mismatch")

	// Verify final balances after all commits
	finalSource, _ := ds.GetBalanceByIDLite(source.BalanceID)
	finalDest, _ := ds.GetBalanceByIDLite(dest.BalanceID)

	// Balances should now reflect the full originalAmount, and inflight should be zero.
	// originalAmountPrecise = 50000
	expectedFinalSourceBalance := big.NewInt(0).Sub(big.NewInt(0), originalAmountPrecise) // -50000
	expectedFinalDestBalance := originalAmountPrecise                                     //  50000

	assert.Equal(t, 0, finalSource.Balance.Cmp(expectedFinalSourceBalance), "Source final balance incorrect after all commits")
	assert.Equal(t, 0, finalDest.Balance.Cmp(expectedFinalDestBalance), "Destination final balance incorrect after all commits")
	assert.Equal(t, 0, finalSource.InflightBalance.Cmp(big.NewInt(0)), "Source inflight balance should be 0 after all commits")
	assert.Equal(t, 0, finalDest.InflightBalance.Cmp(big.NewInt(0)), "Destination inflight balance should be 0 after all commits")
	t.Logf("Balances verified after third (final) partial commit.")

	// Verify the sum of amounts of appliedCommitTxn1, appliedCommitTxn2, appliedCommitTxn3 equals originalAmountPrecise
	totalCommittedPrecise := big.NewInt(0)
	totalCommittedPrecise.Add(totalCommittedPrecise, appliedCommitTxn1.PreciseAmount)
	totalCommittedPrecise.Add(totalCommittedPrecise, appliedCommitTxn2.PreciseAmount)
	totalCommittedPrecise.Add(totalCommittedPrecise, appliedCommitTxn3.PreciseAmount)
	require.Equal(t, 0, originalAmountPrecise.Cmp(totalCommittedPrecise), "Sum of partial commits does not equal original inflight amount")
	t.Logf("Sum of partial commit amounts verified.")

=======
	// Optional: Now commit this inflight transaction and poll for APPLIED status
	commitTxn, err := blnkInstance.CommitInflightTransaction(ctx, inflightTxn.TransactionID, inflightTxn.PreciseAmount) // Commit full amount
	require.NoError(t, err, "Failed to commit inflight transaction")
	require.Equal(t, StatusApplied, commitTxn.Status, "Committed transaction should be APPLIED")

	// Poll for the *commitTxn* reference to ensure it's APPLIED (it should be synchronous, but good practice if there were further async steps)
	// The CommitInflightTransaction itself creates a new transaction record for the commit action.
	// This new record (commitTxn) will have the status APPLIED.
	// We can directly check commitTxn.Status, or poll if we suspect async behavior.
	// For this test, direct check is fine as CommitInflightTransaction is synchronous in its DB update for the commit record.

	// Verify final balances after commit
	finalSource, err := ds.GetBalanceByIDLite(source.BalanceID)
	require.NoError(t, err)
	finalDest, err := ds.GetBalanceByIDLite(dest.BalanceID)
	require.NoError(t, err)

	assert.Equal(t, 0, finalSource.Balance.Cmp(expectedInflightDebit), "Source final balance incorrect after commit")
	assert.Equal(t, 0, finalDest.Balance.Cmp(expectedInflightCredit), "Destination final balance incorrect after commit")
	assert.Equal(t, 0, finalSource.InflightBalance.Cmp(big.NewInt(0)), "Source inflight balance should be 0 after commit")
	assert.Equal(t, 0, finalDest.InflightBalance.Cmp(big.NewInt(0)), "Destination inflight balance should be 0 after commit")
>>>>>>> e3913c5b
}

func TestMultipleSourcesTransactionFlowAsyncPolled(t *testing.T) {
	// Skip in short mode
	if testing.Short() {
		t.Skip("Skipping multi-source async flow test in short mode")
	}

	ctx := context.Background()
	cnf := &config.Configuration{
		Redis: config.RedisConfig{
			Dns: "localhost:6379",
		},
		DataSource: config.DataSourceConfig{
			Dns: "postgres://postgres:password@localhost:5432/blnk?sslmode=disable",
		},
		Queue: config.QueueConfig{
			WebhookQueue:     "webhook_queue_test_ms_async",
			IndexQueue:       "index_queue_test_ms_async",
			TransactionQueue: "transaction_queue_test_ms_async",
			NumberOfQueues:   1,
		},
		Server: config.ServerConfig{
			SecretKey: "test-secret-ms-async",
		},
		Transaction: config.TransactionConfig{
			BatchSize:        100,
			MaxQueueSize:     1000,
			LockDuration:     time.Second * 30,
			IndexQueuePrefix: "test_index_ms_async",
		},
	}
	config.ConfigStore.Store(cnf)

	ds, err := database.NewDataSource(cnf)
	require.NoError(t, err, "Failed to create datasource")

	blnkInstance, err := NewBlnk(ds)
	require.NoError(t, err, "Failed to create Blnk instance")

	// Construct the specific transaction queue name
	transactionQueueName := fmt.Sprintf("%s_%d", cnf.Queue.TransactionQueue, 1)

	// Start the test Asynq worker
	cleanupWorker := startTestAsynqWorker(t, cnf, blnkInstance, transactionQueueName)
	defer cleanupWorker()

	txnRef := "txn_" + model.GenerateUUIDWithSuffix("test_ms_async")

	sourceBalanceOne := &model.Balance{Currency: "USD", LedgerID: "general_ledger_id"}
	sourceBalanceTwo := &model.Balance{Currency: "USD", LedgerID: "general_ledger_id"}
	destBalance := &model.Balance{Currency: "USD", LedgerID: "general_ledger_id"}

	sourceOne, err := ds.CreateBalance(*sourceBalanceOne)
	require.NoError(t, err)
	sourceTwo, err := ds.CreateBalance(*sourceBalanceTwo)
	require.NoError(t, err)
	dest, err := ds.CreateBalance(*destBalance)
	require.NoError(t, err)

	txn := &model.Transaction{
		Reference: txnRef,
		Sources: []model.Distribution{
			{Identifier: sourceOne.BalanceID, Distribution: "50%"},
			{Identifier: sourceTwo.BalanceID, Distribution: "50%"},
		},
		Destination:    dest.BalanceID,
		Amount:         500,
		Currency:       "USD",
		AllowOverdraft: true,
		Precision:      100,
		MetaData:       map[string]interface{}{"test": true},
		SkipQueue:      false, // Key: Will be queued
	}

	queuedTxn, err := blnkInstance.QueueTransaction(ctx, txn)
	require.NoError(t, err, "Failed to queue multi-source transaction")
	require.Equal(t, StatusQueued, queuedTxn.Status, "Multi-source transaction should initially be QUEUED")

<<<<<<< HEAD
=======
	// Simulate worker processing
	queueCopy := createQueueCopy(queuedTxn, queuedTxn.Reference)
	fmt.Printf("Queue copy: %+v\n", queueCopy)

>>>>>>> e3913c5b
	// Poll for each child transaction to be APPLIED
	pollInterval := 200 * time.Millisecond
	timeoutDuration := 10 * time.Second

	childTxnRef1 := fmt.Sprintf("%s_1_q", queuedTxn.Reference) // Based on how RecordTransaction creates child refs
	childTxnRef2 := fmt.Sprintf("%s_2_q", queuedTxn.Reference)

	fmt.Printf("Polling for multi-source child transaction 1: %s\n", childTxnRef1)
	appliedChild1, err := pollForTransactionStatus(ctx, ds, childTxnRef1, StatusApplied, pollInterval, timeoutDuration)
	require.NoError(t, err, fmt.Sprintf("Polling failed for multi-source child transaction 1 (%s). Error: %v", childTxnRef1, err))
	require.NotNil(t, appliedChild1, "Applied child transaction 1 should not be nil")
	require.Equal(t, StatusApplied, appliedChild1.Status)

	fmt.Printf("Polling for multi-source child transaction 2: %s\n", childTxnRef2)
	appliedChild2, err := pollForTransactionStatus(ctx, ds, childTxnRef2, StatusApplied, pollInterval, timeoutDuration)
	require.NoError(t, err, fmt.Sprintf("Polling failed for multi-source child transaction 2 (%s). Error: %v", childTxnRef2, err))
	require.NotNil(t, appliedChild2, "Applied child transaction 2 should not be nil")
	require.Equal(t, StatusApplied, appliedChild2.Status)

	// Verify balances
	updatedSourceOne, _ := ds.GetBalanceByIDLite(sourceOne.BalanceID)
	updatedSourceTwo, _ := ds.GetBalanceByIDLite(sourceTwo.BalanceID)
	updatedDest, _ := ds.GetBalanceByIDLite(dest.BalanceID)

	expectedDebitEachSource := big.NewInt(int64(-250) * 100) // 50% of 500
	expectedCreditDest := big.NewInt(int64(500) * 100)

	assert.Equal(t, 0, updatedSourceOne.Balance.Cmp(expectedDebitEachSource), "Source one balance incorrect")
	assert.Equal(t, 0, updatedSourceTwo.Balance.Cmp(expectedDebitEachSource), "Source two balance incorrect")
	assert.Equal(t, 0, updatedDest.Balance.Cmp(expectedCreditDest), "Destination balance incorrect")
}

func TestMultipleDestinationsTransactionFlowAsyncPolled(t *testing.T) {
	// Skip in short mode
	if testing.Short() {
		t.Skip("Skipping multi-destination async flow test in short mode")
	}

	ctx := context.Background()
	cnf := &config.Configuration{
		Redis: config.RedisConfig{
			Dns: "localhost:6379",
		},
		DataSource: config.DataSourceConfig{
			Dns: "postgres://postgres:password@localhost:5432/blnk?sslmode=disable",
		},
		Queue: config.QueueConfig{
			WebhookQueue:     "webhook_queue_test_md_async",
			IndexQueue:       "index_queue_test_md_async",
			TransactionQueue: "transaction_queue_test_md_async",
			NumberOfQueues:   1,
		},
		Server: config.ServerConfig{
			SecretKey: "test-secret-md-async",
		},
		Transaction: config.TransactionConfig{
			BatchSize:        100,
			MaxQueueSize:     1000,
			LockDuration:     time.Second * 30,
			IndexQueuePrefix: "test_index_md_async",
		},
	}
	config.ConfigStore.Store(cnf)

	ds, err := database.NewDataSource(cnf)
	require.NoError(t, err, "Failed to create datasource")

	blnkInstance, err := NewBlnk(ds)
	require.NoError(t, err, "Failed to create Blnk instance")

	// Construct the specific transaction queue name
	transactionQueueName := fmt.Sprintf("%s_%d", cnf.Queue.TransactionQueue, 1)

	// Start the test Asynq worker
	cleanupWorker := startTestAsynqWorker(t, cnf, blnkInstance, transactionQueueName)
	defer cleanupWorker()

	txnRef := "txn_" + model.GenerateUUIDWithSuffix("test_md_async")

	sourceBalance := &model.Balance{Currency: "USD", LedgerID: "general_ledger_id"}
	destBalanceOne := &model.Balance{Currency: "USD", LedgerID: "general_ledger_id"}
	destBalanceTwo := &model.Balance{Currency: "USD", LedgerID: "general_ledger_id"}

	source, err := ds.CreateBalance(*sourceBalance)
	require.NoError(t, err)
	destOne, err := ds.CreateBalance(*destBalanceOne)
	require.NoError(t, err)
	destTwo, err := ds.CreateBalance(*destBalanceTwo)
	require.NoError(t, err)

	txn := &model.Transaction{
		Reference: txnRef,
		Source:    source.BalanceID,
		Destinations: []model.Distribution{
			{Identifier: destOne.BalanceID, Distribution: "50%"},
			{Identifier: destTwo.BalanceID, Distribution: "50%"},
		},
		Amount:         500,
		Currency:       "USD",
		AllowOverdraft: true,
		Precision:      100,
		MetaData:       map[string]interface{}{"test": true},
		SkipQueue:      false, // Key: Will be queued
	}

	queuedTxn, err := blnkInstance.QueueTransaction(ctx, txn)
	require.NoError(t, err, "Failed to queue multi-destination transaction")
	require.Equal(t, StatusQueued, queuedTxn.Status, "Multi-destination transaction should initially be QUEUED")

	// Poll for each child transaction to be APPLIED
	pollInterval := 200 * time.Millisecond
	timeoutDuration := 10 * time.Second

	childTxnRef1 := fmt.Sprintf("%s_1_q", queuedTxn.Reference)
	childTxnRef2 := fmt.Sprintf("%s_2_q", queuedTxn.Reference)

	fmt.Printf("Polling for multi-destination child transaction 1: %s\n", childTxnRef1)
	appliedChild1, err := pollForTransactionStatus(ctx, ds, childTxnRef1, StatusApplied, pollInterval, timeoutDuration)
	require.NoError(t, err, fmt.Sprintf("Polling failed for multi-destination child transaction 1 (%s). Error: %v", childTxnRef1, err))
	require.NotNil(t, appliedChild1, "Applied child transaction 1 should not be nil")
	require.Equal(t, StatusApplied, appliedChild1.Status)

	fmt.Printf("Polling for multi-destination child transaction 2: %s\n", childTxnRef2)
	appliedChild2, err := pollForTransactionStatus(ctx, ds, childTxnRef2, StatusApplied, pollInterval, timeoutDuration)
	require.NoError(t, err, fmt.Sprintf("Polling failed for multi-destination child transaction 2 (%s). Error: %v", childTxnRef2, err))
	require.NotNil(t, appliedChild2, "Applied child transaction 2 should not be nil")
	require.Equal(t, StatusApplied, appliedChild2.Status)

	// Verify balances
	updatedSource, _ := ds.GetBalanceByIDLite(source.BalanceID)
	updatedDestOne, _ := ds.GetBalanceByIDLite(destOne.BalanceID)
	updatedDestTwo, _ := ds.GetBalanceByIDLite(destTwo.BalanceID)

	expectedDebitSource := big.NewInt(int64(-500) * 100)
	expectedCreditEachDest := big.NewInt(int64(250) * 100) // 50% of 500

	assert.Equal(t, 0, updatedSource.Balance.Cmp(expectedDebitSource), "Source balance incorrect")
	assert.Equal(t, 0, updatedDestOne.Balance.Cmp(expectedCreditEachDest), "Destination one balance incorrect")
	assert.Equal(t, 0, updatedDestTwo.Balance.Cmp(expectedCreditEachDest), "Destination two balance incorrect")
}<|MERGE_RESOLUTION|>--- conflicted
+++ resolved
@@ -4568,7 +4568,7 @@
 	assert.Equal(t, 0, updatedSource.Balance.Cmp(big.NewInt(0)), "Source main balance should be 0")
 	assert.Equal(t, 0, updatedDest.Balance.Cmp(big.NewInt(0)), "Destination main balance should be 0")
 
-<<<<<<< HEAD
+
 	// --- Partial Commits ---
 	originalAmountPrecise := inflightTxn.PreciseAmount // 50000
 	partialAmount1Precise := big.NewInt(100 * 100)     // 10000
@@ -4668,30 +4668,6 @@
 	totalCommittedPrecise.Add(totalCommittedPrecise, appliedCommitTxn3.PreciseAmount)
 	require.Equal(t, 0, originalAmountPrecise.Cmp(totalCommittedPrecise), "Sum of partial commits does not equal original inflight amount")
 	t.Logf("Sum of partial commit amounts verified.")
-
-=======
-	// Optional: Now commit this inflight transaction and poll for APPLIED status
-	commitTxn, err := blnkInstance.CommitInflightTransaction(ctx, inflightTxn.TransactionID, inflightTxn.PreciseAmount) // Commit full amount
-	require.NoError(t, err, "Failed to commit inflight transaction")
-	require.Equal(t, StatusApplied, commitTxn.Status, "Committed transaction should be APPLIED")
-
-	// Poll for the *commitTxn* reference to ensure it's APPLIED (it should be synchronous, but good practice if there were further async steps)
-	// The CommitInflightTransaction itself creates a new transaction record for the commit action.
-	// This new record (commitTxn) will have the status APPLIED.
-	// We can directly check commitTxn.Status, or poll if we suspect async behavior.
-	// For this test, direct check is fine as CommitInflightTransaction is synchronous in its DB update for the commit record.
-
-	// Verify final balances after commit
-	finalSource, err := ds.GetBalanceByIDLite(source.BalanceID)
-	require.NoError(t, err)
-	finalDest, err := ds.GetBalanceByIDLite(dest.BalanceID)
-	require.NoError(t, err)
-
-	assert.Equal(t, 0, finalSource.Balance.Cmp(expectedInflightDebit), "Source final balance incorrect after commit")
-	assert.Equal(t, 0, finalDest.Balance.Cmp(expectedInflightCredit), "Destination final balance incorrect after commit")
-	assert.Equal(t, 0, finalSource.InflightBalance.Cmp(big.NewInt(0)), "Source inflight balance should be 0 after commit")
-	assert.Equal(t, 0, finalDest.InflightBalance.Cmp(big.NewInt(0)), "Destination inflight balance should be 0 after commit")
->>>>>>> e3913c5b
 }
 
 func TestMultipleSourcesTransactionFlowAsyncPolled(t *testing.T) {
@@ -4771,13 +4747,6 @@
 	require.NoError(t, err, "Failed to queue multi-source transaction")
 	require.Equal(t, StatusQueued, queuedTxn.Status, "Multi-source transaction should initially be QUEUED")
 
-<<<<<<< HEAD
-=======
-	// Simulate worker processing
-	queueCopy := createQueueCopy(queuedTxn, queuedTxn.Reference)
-	fmt.Printf("Queue copy: %+v\n", queueCopy)
-
->>>>>>> e3913c5b
 	// Poll for each child transaction to be APPLIED
 	pollInterval := 200 * time.Millisecond
 	timeoutDuration := 10 * time.Second
